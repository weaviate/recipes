--- conflicted
+++ resolved
@@ -4,9 +4,6 @@
    "cell_type": "markdown",
    "metadata": {},
    "source": [
-<<<<<<< HEAD
-    "# Weaviate Query Agent with Crew AI\n",
-=======
     "[![Open In Colab](https://colab.research.google.com/assets/colab-badge.svg)](https://colab.research.google.com/github/weaviate/recipes/blob/main/integrations/llm-agent-frameworks/crewai/crewai-query-agent-as-tool.ipynb)"
    ]
   },
@@ -15,7 +12,6 @@
    "metadata": {},
    "source": [
     "## Weaviate Query Agent with Crew AI\n",
->>>>>>> e8aa4920
     "\n",
     "This notebook will show you how to define the Weaviate Query Agent as a tool through the Crew AI.\n",
     "\n",
