{
 "cells": [
  {
   "cell_type": "markdown",
   "metadata": {},
   "source": [
    "[![Open In Colab](https://colab.research.google.com/assets/colab-badge.svg)](https://colab.research.google.com/github/weaviate/recipes/blob/main/weaviate-services/agents/query-agent-get-started.ipynb)"
   ]
  },
  {
   "cell_type": "markdown",
   "metadata": {
    "id": "iGfss7TuSM_n"
   },
   "source": [
    "# Build A Weaviate Query Agent - The E-Commerce Assistant\n",
    "\n",
    "In this recipe, we will be building a simple e-commerce assistant agent with the [Weaviate Query Agent](https://weaviate.io/developers/agents). This agent will have access to a number of Weaviate collections, and will be capable of answering complex queries about brands and clothing items, accessing information from each collection.\n",
    "\n",
    "> 📚 You can read and learn more about this service in our [\"Introducing the Weaviate Query Agent\"](https://weaviate.io/blog/query-agent) blog.\n",
    "\n",
    "To get started, we've prepared a few open datasets, available on Hugging Face. The first step will be walking through how to populate your Weaviate Cloud collections.\n",
    "\n",
    "- [**E-commerce:**](https://huggingface.co/datasets/weaviate/agents/viewer/query-agent-ecommerce) A dataset that lists clothing items, prices, brands, reviews etc.\n",
    "- [**Brands:**](https://huggingface.co/datasets/weaviate/agents/viewer/query-agent-brands) A dataset that lists clothing brands and information about them such as their parent brand, child brands, average customer rating etc.\n",
    "\n",
    "Additionally, we also have access to some other unrelated datasets which you can use to add more capabilities and variety to other agents later on in the recipe:\n",
    "\n",
    "- [**Financial Contracts**:](https://huggingface.co/datasets/weaviate/agents/viewer/query-agent-financial-contracts) A dataset of financial contracts between indivicuals and/or companies, as well as information on the type of contract and who has authored them.\n",
    "- [**Weather**:](https://huggingface.co/datasets/weaviate/agents/viewer/query-agent-weather) Daily weather information including temperature, wind speed, percipitation, pressure etc.\n"
   ]
  },
  {
   "cell_type": "markdown",
   "metadata": {
    "colab_type": "toc",
    "id": "g4DJZQzqWA1J"
   },
   "source": [
    ">[Build A Weaviate Query Agent - The E-Commerce Assistant](#scrollTo=iGfss7TuSM_n)\n",
    "\n",
    ">>[Setting Up Weaviate & Importing Data](#scrollTo=V7eGoTMgV597)\n",
    "\n",
    ">>>[Prepare the Collections](#scrollTo=XqbFu9xHMzEU)\n",
    "\n",
    ">>[Set Up the Query Agent](#scrollTo=4H7h-onziDEA)\n",
    "\n",
    ">>[Run the Query Agent](#scrollTo=XnJiTt5LiMp-)\n",
    "\n",
    ">>>[Ask a Question](#scrollTo=XnJiTt5LiMp-)\n",
    "\n",
    ">>>[Ask a follow up question](#scrollTo=RqsUGStI-RC_)\n",
    "\n",
    ">>>[Search over multiple collections](#scrollTo=sl78PHYmBe2s)\n",
    "\n",
    ">>>[Changing the System Prompt](#scrollTo=Hm32UutOC63l)\n",
    "\n",
    ">>>[Try More Questions](#scrollTo=70lwuxf1F38d)\n",
    "\n"
   ]
  },
  {
   "cell_type": "markdown",
   "metadata": {
    "id": "V7eGoTMgV597"
   },
   "source": [
    "## 1. Setting Up Weaviate & Importing Data"
   ]
  },
  {
   "cell_type": "markdown",
   "metadata": {
    "id": "-kmYF4e5hSwL"
   },
   "source": [
    "To use the Weaviate Query Agent, first, create a [Weaviate Cloud](https://weaviate.io/deployment/serverless) account👇\n",
    "1. [Create Serverless Weaviate Cloud account](https://weaviate.io/deployment/serverless) and setup a free [Sandbox](https://weaviate.io/developers/wcs/manage-clusters/create#sandbox-clusters)\n",
    "2. Go to 'Embedding' and enable it, by default, this will make it so that we use `Snowflake/snowflake-arctic-embed-l-v2.0` as the embedding model\n",
    "3. Take note of the `WEAVIATE_URL` and `WEAVIATE_API_KEY` to connect to your cluster below\n",
    "\n",
    "> Info: We recommend using [Weaviate Embeddings](https://weaviate.io/developers/weaviate/model-providers/weaviate) so you do not have to provide any extra keys for external embedding providers."
   ]
  },
  {
   "cell_type": "code",
   "execution_count": null,
   "metadata": {
    "colab": {
     "base_uri": "https://localhost:8080/"
    },
    "collapsed": true,
    "id": "eZglwTKJSBre",
    "outputId": "0437d2a8-83dd-45fe-ca3d-c2f78a826ef5"
   },
   "outputs": [],
   "source": [
    "!pip install weaviate-client[agents] datasets"
   ]
  },
  {
   "cell_type": "code",
   "execution_count": null,
   "metadata": {
    "colab": {
     "base_uri": "https://localhost:8080/"
    },
    "id": "WpwpkXXqS2_z",
    "outputId": "66aa096c-9efe-4e9b-daaa-41de31f80585"
   },
   "outputs": [],
   "source": [
    "import os\n",
    "from getpass import getpass\n",
    "\n",
    "if \"WEAVIATE_API_KEY\" not in os.environ:\n",
    "  os.environ[\"WEAVIATE_API_KEY\"] = getpass(\"Weaviate API Key\")\n",
    "if \"WEAVIATE_URL\" not in os.environ:\n",
    "  os.environ[\"WEAVIATE_URL\"] = getpass(\"Weaviate URL\")"
   ]
  },
  {
   "cell_type": "code",
   "execution_count": 3,
   "metadata": {
    "id": "7Z5oAapLhSf3"
   },
   "outputs": [],
   "source": [
    "import weaviate\n",
    "from weaviate.auth import Auth\n",
    "\n",
    "client = weaviate.connect_to_weaviate_cloud(\n",
    "    cluster_url=os.environ.get(\"WEAVIATE_URL\"),\n",
    "    auth_credentials=Auth.api_key(os.environ.get(\"WEAVIATE_API_KEY\")),\n",
    ")"
   ]
  },
  {
   "cell_type": "markdown",
   "metadata": {
    "id": "XqbFu9xHMzEU"
   },
   "source": [
    "### Prepare the Collections\n",
    "\n",
    "In the following code blocks, we are pulling our demo datasets from Hugging Face and writing them to new collections in our Weaviate Serverless cluster.\n",
    "\n",
    "> ❗️ The `QueryAgent` uses the descriptions of collections and properties to decide which ones to use when solving queries, and to access more information about properties. You can experiment with changing these descriptions, providing more detail, and more. It's good practice to provide property descriptions too. For example, below we make sure that the `QueryAgent` knows that prices are all in USD, which is information that would otherwise be unavailable."
   ]
  },
  {
   "cell_type": "code",
   "execution_count": null,
   "metadata": {
    "colab": {
     "base_uri": "https://localhost:8080/"
    },
    "id": "mS6IfoqyNHPq",
    "outputId": "418ceb74-eb77-4d1e-ffcf-77a272f6a05d"
   },
   "outputs": [],
   "source": [
    "from weaviate.classes.config import Configure, Property, DataType\n",
    "\n",
    "# To re-run cell you may have to delete collections\n",
    "# client.collections.delete(\"Brands\")\n",
    "client.collections.create(\n",
    "    \"Brands\",\n",
    "    description=\"A dataset that lists information about clothing brands, their parent companies, average rating and more.\",\n",
    "    vectorizer_config=Configure.Vectorizer.text2vec_weaviate()\n",
    ")\n",
    "\n",
    "# client.collections.delete(\"Ecommerce\")\n",
    "client.collections.create(\n",
    "    \"Ecommerce\",\n",
    "    description=\"A dataset that lists clothing items, their brands, prices, and more.\",\n",
    "    vectorizer_config=Configure.Vectorizer.text2vec_weaviate(),\n",
    "    properties=[\n",
    "        Property(name=\"collection\", data_type=DataType.TEXT),\n",
    "        Property(name=\"category\", data_type=DataType.TEXT),\n",
    "        Property(name=\"tags\", data_type=DataType.TEXT_ARRAY),\n",
    "        Property(name=\"subcategory\", data_type=DataType.TEXT),\n",
    "        Property(name=\"name\", data_type=DataType.TEXT),\n",
    "        Property(name=\"description\", data_type=DataType.TEXT),\n",
    "        Property(name=\"brand\", data_type=DataType.TEXT),\n",
    "        Property(name=\"product_id\", data_type=DataType.UUID),\n",
    "        Property(name=\"colors\", data_type=DataType.TEXT_ARRAY),\n",
    "        Property(name=\"reviews\", data_type=DataType.TEXT_ARRAY),\n",
    "        Property(name=\"image_url\", data_type=DataType.TEXT),\n",
    "        Property(name=\"price\", data_type=DataType.NUMBER, description=\"price of item in USD\"),\n",
    "    ]\n",
    ")\n",
    "\n",
    "# client.collections.delete(\"Weather\")\n",
    "client.collections.create(\n",
    "    \"Weather\",\n",
    "    description=\"Daily weather information including temperature, wind speed, percipitation, pressure etc.\",\n",
    "    vectorizer_config=Configure.Vectorizer.text2vec_weaviate(),\n",
    "    properties=[\n",
    "        Property(name=\"date\", data_type=DataType.DATE),\n",
    "        Property(name=\"humidity\", data_type=DataType.NUMBER),\n",
    "        Property(name=\"precipitation\", data_type=DataType.NUMBER),\n",
    "        Property(name=\"wind_speed\", data_type=DataType.NUMBER),\n",
    "        Property(name=\"visibility\", data_type=DataType.NUMBER),\n",
    "        Property(name=\"pressure\", data_type=DataType.NUMBER),\n",
    "        Property(name=\"temperature\", data_type=DataType.NUMBER, description=\"temperature value in Celsius\")\n",
    "    ]\n",
    ")\n",
    "\n",
    "# client.collections.delete(\"Financial_contracts\")\n",
    "client.collections.create(\n",
    "    \"Financial_contracts\",\n",
    "    description=\"A dataset of financial contracts between indivicuals and/or companies, as well as information on the type of contract and who has authored them.\",\n",
    "    vectorizer_config=Configure.Vectorizer.text2vec_weaviate(),\n",
    ")"
   ]
  },
  {
   "cell_type": "code",
   "execution_count": null,
   "metadata": {
    "colab": {
     "base_uri": "https://localhost:8080/",
     "height": 176,
     "referenced_widgets": [
      "64a3bf78994f41c79be28fadf017ce31",
      "e72ffe23a78f4433b11e4e79b80072e5",
      "42db5cab752e448289b7ec27f2db5c9c",
      "6c7f2c5864f6410e83ac745be2eecdb4",
      "77cda3210c1244a1aa89f2c3d92acb8e",
      "2ad0a3a6c68a48c89c8717ff81c2e53e",
      "d7f9a4a1a30641828707907b3b82c53b",
      "3ae0603fcc474146a061a62e85cab9d2",
      "f2ac84ebcdfa477480710ce9c2ffadf5",
      "adb3e62d167142609db77a5327ec3cf7",
      "4a999e7c65e24e59b402fec4abed0db1"
     ]
    },
    "id": "4rbymjtuNbnd",
    "outputId": "4f2854c5-13e1-4ba2-8f1e-e7d0ec1918f5"
   },
   "outputs": [],
   "source": [
    "from datasets import load_dataset\n",
    "\n",
    "brands_dataset = load_dataset(\"weaviate/agents\", \"query-agent-brands\", split=\"train\", streaming=True)\n",
    "ecommerce_dataset = load_dataset(\"weaviate/agents\", \"query-agent-ecommerce\", split=\"train\", streaming=True)\n",
    "weather_dataset = load_dataset(\"weaviate/agents\", \"query-agent-weather\", split=\"train\", streaming=True)\n",
    "financial_dataset = load_dataset(\"weaviate/agents\", \"query-agent-financial-contracts\", split=\"train\", streaming=True)\n",
    "\n",
    "brands_collection = client.collections.get(\"Brands\")\n",
    "ecommerce_collection = client.collections.get(\"Ecommerce\")\n",
    "weather_collection = client.collections.get(\"Weather\")\n",
    "financial_collection = client.collections.get(\"Financial_contracts\")\n",
    "\n",
    "with brands_collection.batch.dynamic() as batch:\n",
    "    for item in brands_dataset:\n",
    "        batch.add_object(properties=item[\"properties\"])\n",
    "\n",
    "with ecommerce_collection.batch.dynamic() as batch:\n",
    "    for item in ecommerce_dataset:\n",
    "        batch.add_object(properties=item[\"properties\"])\n",
    "\n",
    "with weather_collection.batch.dynamic() as batch:\n",
    "    for item in weather_dataset:\n",
    "        batch.add_object(properties=item[\"properties\"])\n",
    "\n",
    "with financial_collection.batch.dynamic() as batch:\n",
    "    for item in financial_dataset:\n",
    "        batch.add_object(properties=item[\"properties\"])"
   ]
  },
  {
   "cell_type": "markdown",
   "metadata": {
    "id": "4H7h-onziDEA"
   },
   "source": [
    "## 2. Set Up the Query Agent\n",
    "\n",
    "When setting up the query agent, we have to provide it a few things:\n",
    "- The `client`\n",
    "- The `collection` which we want the agent to have access to.\n",
    "- (Optionally) A `system_prompt` that describes how our agent should behave\n",
    "- (Optionally) Timeout - which for now defaults to 60s.\n",
    "\n",
    "Let's start with a simple agent. Here, we're creating an `agent` that has access to our `Brands` & `Ecommerce` datasets."
   ]
  },
  {
   "cell_type": "code",
   "execution_count": 4,
   "metadata": {
    "id": "-s6sk4zyiFmh"
   },
   "outputs": [],
   "source": [
    "from weaviate.agents.query import QueryAgent\n",
    "\n",
    "agent = QueryAgent(\n",
    "    client=client, collections=[\"Ecommerce\", \"Brands\"],\n",
    ")"
   ]
  },
  {
   "cell_type": "markdown",
   "metadata": {
    "id": "XnJiTt5LiMp-"
   },
   "source": [
    "## 3. Run the Query Agent\n",
    "\n",
    "When we run the agent, it will first make a few decisions, depending on the query:\n",
    "\n",
    "1. The agent will decide which collection or collections to look up an answer in.\n",
    "2. The agent will also decide whether to perform a regular ***search query***, what ***filters*** to use, whether to do an ***aggregation query***, or all of them together!\n",
    "3. It will then provide a reponse within **`QueryAgentResponse`**. We will use the `print_query_agent_response` function for a nice display of various information provided in the response object.\n",
    "\n",
    "### Ask a Question\n",
    "**Let's start with a simple question: \"I like the vintage clothes, can you list me some options that are less than $200?\"**\n",
    "\n",
    "We can then also inspect how the agent responded, what kind of searches it performed on which collections, whether it has identified if the final answer is missing information or not, as well as the final answer 👇"
   ]
  },
  {
   "cell_type": "code",
   "execution_count": 15,
   "metadata": {
    "colab": {
     "base_uri": "https://localhost:8080/",
     "height": 1000
    },
    "id": "2A99656SiOvW",
    "outputId": "1861d4b8-6a84-43f0-d948-227a800bc170"
   },
   "outputs": [
    {
     "data": {
      "text/html": [
       "<pre style=\"white-space:pre;overflow-x:auto;line-height:normal;font-family:Menlo,'DejaVu Sans Mono',consolas,'Courier New',monospace\">╭─────────────────────────────────────────────── 🔍 Original Query ───────────────────────────────────────────────╮\n",
       "│                                                                                                                 │\n",
       "│ I like the vintage clothes, can you list me some options that are less than $200?                               │\n",
       "│                                                                                                                 │\n",
       "╰─────────────────────────────────────────────────────────────────────────────────────────────────────────────────╯\n",
       "</pre>\n"
      ],
      "text/plain": [
       "╭─────────────────────────────────────────────── 🔍 Original Query ───────────────────────────────────────────────╮\n",
       "│                                                                                                                 │\n",
       "│ I like the vintage clothes, can you list me some options that are less than $200?                               │\n",
       "│                                                                                                                 │\n",
       "╰─────────────────────────────────────────────────────────────────────────────────────────────────────────────────╯\n"
      ]
     },
     "metadata": {},
     "output_type": "display_data"
    },
    {
<<<<<<< HEAD
      "cell_type": "markdown",
      "metadata": {
        "id": "V7eGoTMgV597"
      },
      "source": [
        "## 1. Setting Up Weaviate & Importing Data"
=======
     "data": {
      "text/html": [
       "<pre style=\"white-space:pre;overflow-x:auto;line-height:normal;font-family:Menlo,'DejaVu Sans Mono',consolas,'Courier New',monospace\"><span style=\"color: #008080; text-decoration-color: #008080\">╭────────────────────────────────────────────────</span> 📝 Final Answer <span style=\"color: #008080; text-decoration-color: #008080\">────────────────────────────────────────────────╮</span>\n",
       "<span style=\"color: #008080; text-decoration-color: #008080\">│                                                                                                                 │</span>\n",
       "<span style=\"color: #008080; text-decoration-color: #008080\">│ If you are looking for vintage clothing options under $200, here are some great choices:                        │</span>\n",
       "<span style=\"color: #008080; text-decoration-color: #008080\">│                                                                                                                 │</span>\n",
       "<span style=\"color: #008080; text-decoration-color: #008080\">│ 1. **Vintage Philosopher Midi Dress** - Priced at $125, this dress from Echo &amp; Stitch embraces a classic        │</span>\n",
       "<span style=\"color: #008080; text-decoration-color: #008080\">│ scholarly look with its deep green velvet fabric and antique gold detailing. It's tailored for elegance and is  │</span>\n",
       "<span style=\"color: #008080; text-decoration-color: #008080\">│ ideal for sophisticated occasions.                                                                              │</span>\n",
       "<span style=\"color: #008080; text-decoration-color: #008080\">│                                                                                                                 │</span>\n",
       "<span style=\"color: #008080; text-decoration-color: #008080\">│ 2. **Vintage Gale Pleated Dress** - This $120 dress from Solemn Chic features deep burgundy pleats and          │</span>\n",
       "<span style=\"color: #008080; text-decoration-color: #008080\">│ vintage-inspired sleeve details, perfect for a timeless scholarly appearance.                                   │</span>\n",
       "<span style=\"color: #008080; text-decoration-color: #008080\">│                                                                                                                 │</span>\n",
       "<span style=\"color: #008080; text-decoration-color: #008080\">│ 3. **Retro Groove Flared Pants** - For $59, these electric blue flared pants from Vivid Verse bring back the    │</span>\n",
       "<span style=\"color: #008080; text-decoration-color: #008080\">│ playful spirit of the early 2000s with a modern touch.                                                          │</span>\n",
       "<span style=\"color: #008080; text-decoration-color: #008080\">│                                                                                                                 │</span>\n",
       "<span style=\"color: #008080; text-decoration-color: #008080\">│ 4. **Vintage Scholar Tote** - At $90, this tote from Echo &amp; Stitch combines functionality and elegance, ideal   │</span>\n",
       "<span style=\"color: #008080; text-decoration-color: #008080\">│ for everyday use, especially if you enjoy a scholarly aesthetic.                                                │</span>\n",
       "<span style=\"color: #008080; text-decoration-color: #008080\">│                                                                                                                 │</span>\n",
       "<span style=\"color: #008080; text-decoration-color: #008080\">│ 5. **Electric Velvet Trousers** - Priced at $60, these neon green velvet trousers from Vivid Verse offer a fun, │</span>\n",
       "<span style=\"color: #008080; text-decoration-color: #008080\">│ throwback vibe to early Y2K fashion.                                                                            │</span>\n",
       "<span style=\"color: #008080; text-decoration-color: #008080\">│                                                                                                                 │</span>\n",
       "<span style=\"color: #008080; text-decoration-color: #008080\">│ 6. **Victorian Velvet Jumpsuit** - For $120, this jumpsuit from Solemn Chic offers an elegant blend of romance  │</span>\n",
       "<span style=\"color: #008080; text-decoration-color: #008080\">│ and scholarly charm, suited for library visits or cultured gatherings.                                          │</span>\n",
       "<span style=\"color: #008080; text-decoration-color: #008080\">│                                                                                                                 │</span>\n",
       "<span style=\"color: #008080; text-decoration-color: #008080\">│ 7. **Vintage Scholar Turtleneck** - This $55 turtleneck from Echo &amp; Stitch suits the Dark Academia vibe,        │</span>\n",
       "<span style=\"color: #008080; text-decoration-color: #008080\">│ perfect for layering or wearing alone.                                                                          │</span>\n",
       "<span style=\"color: #008080; text-decoration-color: #008080\">│                                                                                                                 │</span>\n",
       "<span style=\"color: #008080; text-decoration-color: #008080\">│ 8. **Vintage Ivy Loafers** - These $120 loafers from Solemn Chic offer timeless sophistication, with a deep     │</span>\n",
       "<span style=\"color: #008080; text-decoration-color: #008080\">│ burgundy finish that complements any vintage wardrobe.                                                          │</span>\n",
       "<span style=\"color: #008080; text-decoration-color: #008080\">│                                                                                                                 │</span>\n",
       "<span style=\"color: #008080; text-decoration-color: #008080\">│ These options cater to various preferences, from dresses and jumpsuits to pants and accessories, all capturing  │</span>\n",
       "<span style=\"color: #008080; text-decoration-color: #008080\">│ the vintage essence at an affordable price.                                                                     │</span>\n",
       "<span style=\"color: #008080; text-decoration-color: #008080\">│                                                                                                                 │</span>\n",
       "<span style=\"color: #008080; text-decoration-color: #008080\">╰─────────────────────────────────────────────────────────────────────────────────────────────────────────────────╯</span>\n",
       "</pre>\n"
      ],
      "text/plain": [
       "\u001b[36m╭─\u001b[0m\u001b[36m───────────────────────────────────────────────\u001b[0m 📝 Final Answer \u001b[36m───────────────────────────────────────────────\u001b[0m\u001b[36m─╮\u001b[0m\n",
       "\u001b[36m│\u001b[0m\u001b[36m                                                                                                                 \u001b[0m\u001b[36m│\u001b[0m\n",
       "\u001b[36m│\u001b[0m\u001b[36m \u001b[0m\u001b[36mIf you are looking for vintage clothing options under $200, here are some great choices:\u001b[0m\u001b[36m                       \u001b[0m\u001b[36m \u001b[0m\u001b[36m│\u001b[0m\n",
       "\u001b[36m│\u001b[0m\u001b[36m \u001b[0m\u001b[36m                                                                                                               \u001b[0m\u001b[36m \u001b[0m\u001b[36m│\u001b[0m\n",
       "\u001b[36m│\u001b[0m\u001b[36m \u001b[0m\u001b[36m1. **Vintage Philosopher Midi Dress** - Priced at $125, this dress from Echo & Stitch embraces a classic \u001b[0m\u001b[36m      \u001b[0m\u001b[36m \u001b[0m\u001b[36m│\u001b[0m\n",
       "\u001b[36m│\u001b[0m\u001b[36m \u001b[0m\u001b[36mscholarly look with its deep green velvet fabric and antique gold detailing. It's tailored for elegance and is \u001b[0m\u001b[36m \u001b[0m\u001b[36m│\u001b[0m\n",
       "\u001b[36m│\u001b[0m\u001b[36m \u001b[0m\u001b[36mideal for sophisticated occasions.\u001b[0m\u001b[36m                                                                             \u001b[0m\u001b[36m \u001b[0m\u001b[36m│\u001b[0m\n",
       "\u001b[36m│\u001b[0m\u001b[36m \u001b[0m\u001b[36m                                                                                                               \u001b[0m\u001b[36m \u001b[0m\u001b[36m│\u001b[0m\n",
       "\u001b[36m│\u001b[0m\u001b[36m \u001b[0m\u001b[36m2. **Vintage Gale Pleated Dress** - This $120 dress from Solemn Chic features deep burgundy pleats and \u001b[0m\u001b[36m        \u001b[0m\u001b[36m \u001b[0m\u001b[36m│\u001b[0m\n",
       "\u001b[36m│\u001b[0m\u001b[36m \u001b[0m\u001b[36mvintage-inspired sleeve details, perfect for a timeless scholarly appearance.\u001b[0m\u001b[36m                                  \u001b[0m\u001b[36m \u001b[0m\u001b[36m│\u001b[0m\n",
       "\u001b[36m│\u001b[0m\u001b[36m \u001b[0m\u001b[36m                                                                                                               \u001b[0m\u001b[36m \u001b[0m\u001b[36m│\u001b[0m\n",
       "\u001b[36m│\u001b[0m\u001b[36m \u001b[0m\u001b[36m3. **Retro Groove Flared Pants** - For $59, these electric blue flared pants from Vivid Verse bring back the \u001b[0m\u001b[36m  \u001b[0m\u001b[36m \u001b[0m\u001b[36m│\u001b[0m\n",
       "\u001b[36m│\u001b[0m\u001b[36m \u001b[0m\u001b[36mplayful spirit of the early 2000s with a modern touch.\u001b[0m\u001b[36m                                                         \u001b[0m\u001b[36m \u001b[0m\u001b[36m│\u001b[0m\n",
       "\u001b[36m│\u001b[0m\u001b[36m \u001b[0m\u001b[36m                                                                                                               \u001b[0m\u001b[36m \u001b[0m\u001b[36m│\u001b[0m\n",
       "\u001b[36m│\u001b[0m\u001b[36m \u001b[0m\u001b[36m4. **Vintage Scholar Tote** - At $90, this tote from Echo & Stitch combines functionality and elegance, ideal \u001b[0m\u001b[36m \u001b[0m\u001b[36m \u001b[0m\u001b[36m│\u001b[0m\n",
       "\u001b[36m│\u001b[0m\u001b[36m \u001b[0m\u001b[36mfor everyday use, especially if you enjoy a scholarly aesthetic.\u001b[0m\u001b[36m                                               \u001b[0m\u001b[36m \u001b[0m\u001b[36m│\u001b[0m\n",
       "\u001b[36m│\u001b[0m\u001b[36m \u001b[0m\u001b[36m                                                                                                               \u001b[0m\u001b[36m \u001b[0m\u001b[36m│\u001b[0m\n",
       "\u001b[36m│\u001b[0m\u001b[36m \u001b[0m\u001b[36m5. **Electric Velvet Trousers** - Priced at $60, these neon green velvet trousers from Vivid Verse offer a fun,\u001b[0m\u001b[36m \u001b[0m\u001b[36m│\u001b[0m\n",
       "\u001b[36m│\u001b[0m\u001b[36m \u001b[0m\u001b[36mthrowback vibe to early Y2K fashion.\u001b[0m\u001b[36m                                                                           \u001b[0m\u001b[36m \u001b[0m\u001b[36m│\u001b[0m\n",
       "\u001b[36m│\u001b[0m\u001b[36m \u001b[0m\u001b[36m                                                                                                               \u001b[0m\u001b[36m \u001b[0m\u001b[36m│\u001b[0m\n",
       "\u001b[36m│\u001b[0m\u001b[36m \u001b[0m\u001b[36m6. **Victorian Velvet Jumpsuit** - For $120, this jumpsuit from Solemn Chic offers an elegant blend of romance \u001b[0m\u001b[36m \u001b[0m\u001b[36m│\u001b[0m\n",
       "\u001b[36m│\u001b[0m\u001b[36m \u001b[0m\u001b[36mand scholarly charm, suited for library visits or cultured gatherings.\u001b[0m\u001b[36m                                         \u001b[0m\u001b[36m \u001b[0m\u001b[36m│\u001b[0m\n",
       "\u001b[36m│\u001b[0m\u001b[36m \u001b[0m\u001b[36m                                                                                                               \u001b[0m\u001b[36m \u001b[0m\u001b[36m│\u001b[0m\n",
       "\u001b[36m│\u001b[0m\u001b[36m \u001b[0m\u001b[36m7. **Vintage Scholar Turtleneck** - This $55 turtleneck from Echo & Stitch suits the Dark Academia vibe, \u001b[0m\u001b[36m      \u001b[0m\u001b[36m \u001b[0m\u001b[36m│\u001b[0m\n",
       "\u001b[36m│\u001b[0m\u001b[36m \u001b[0m\u001b[36mperfect for layering or wearing alone.\u001b[0m\u001b[36m                                                                         \u001b[0m\u001b[36m \u001b[0m\u001b[36m│\u001b[0m\n",
       "\u001b[36m│\u001b[0m\u001b[36m \u001b[0m\u001b[36m                                                                                                               \u001b[0m\u001b[36m \u001b[0m\u001b[36m│\u001b[0m\n",
       "\u001b[36m│\u001b[0m\u001b[36m \u001b[0m\u001b[36m8. **Vintage Ivy Loafers** - These $120 loafers from Solemn Chic offer timeless sophistication, with a deep \u001b[0m\u001b[36m   \u001b[0m\u001b[36m \u001b[0m\u001b[36m│\u001b[0m\n",
       "\u001b[36m│\u001b[0m\u001b[36m \u001b[0m\u001b[36mburgundy finish that complements any vintage wardrobe.\u001b[0m\u001b[36m                                                         \u001b[0m\u001b[36m \u001b[0m\u001b[36m│\u001b[0m\n",
       "\u001b[36m│\u001b[0m\u001b[36m \u001b[0m\u001b[36m                                                                                                               \u001b[0m\u001b[36m \u001b[0m\u001b[36m│\u001b[0m\n",
       "\u001b[36m│\u001b[0m\u001b[36m \u001b[0m\u001b[36mThese options cater to various preferences, from dresses and jumpsuits to pants and accessories, all capturing \u001b[0m\u001b[36m \u001b[0m\u001b[36m│\u001b[0m\n",
       "\u001b[36m│\u001b[0m\u001b[36m \u001b[0m\u001b[36mthe vintage essence at an affordable price.\u001b[0m\u001b[36m                                                                    \u001b[0m\u001b[36m \u001b[0m\u001b[36m│\u001b[0m\n",
       "\u001b[36m│\u001b[0m\u001b[36m                                                                                                                 \u001b[0m\u001b[36m│\u001b[0m\n",
       "\u001b[36m╰─────────────────────────────────────────────────────────────────────────────────────────────────────────────────╯\u001b[0m\n"
      ]
     },
     "metadata": {},
     "output_type": "display_data"
    },
    {
     "data": {
      "text/html": [
       "<pre style=\"white-space:pre;overflow-x:auto;line-height:normal;font-family:Menlo,'DejaVu Sans Mono',consolas,'Courier New',monospace\"><span style=\"color: #c0c0c0; text-decoration-color: #c0c0c0\">╭───────────────────────────────────────────</span> 🔭 Searches Executed 1/1 <span style=\"color: #c0c0c0; text-decoration-color: #c0c0c0\">────────────────────────────────────────────╮</span>\n",
       "<span style=\"color: #c0c0c0; text-decoration-color: #c0c0c0\">│                                                                                                                 │</span>\n",
       "<span style=\"color: #c0c0c0; text-decoration-color: #c0c0c0\">│ </span><span style=\"color: #800080; text-decoration-color: #800080; font-weight: bold\">QueryResultWithCollection</span><span style=\"color: #c0c0c0; text-decoration-color: #c0c0c0; font-weight: bold\">(</span><span style=\"color: #c0c0c0; text-decoration-color: #c0c0c0\">                                                                                      │</span>\n",
       "<span style=\"color: #c0c0c0; text-decoration-color: #c0c0c0\">│     </span><span style=\"color: #808000; text-decoration-color: #808000\">queries</span><span style=\"color: #c0c0c0; text-decoration-color: #c0c0c0\">=</span><span style=\"color: #c0c0c0; text-decoration-color: #c0c0c0; font-weight: bold\">[</span><span style=\"color: #008000; text-decoration-color: #008000\">'vintage clothes'</span><span style=\"color: #c0c0c0; text-decoration-color: #c0c0c0; font-weight: bold\">]</span><span style=\"color: #c0c0c0; text-decoration-color: #c0c0c0\">,                                                                                │</span>\n",
       "<span style=\"color: #c0c0c0; text-decoration-color: #c0c0c0\">│     </span><span style=\"color: #808000; text-decoration-color: #808000\">filters</span><span style=\"color: #c0c0c0; text-decoration-color: #c0c0c0\">=</span><span style=\"color: #c0c0c0; text-decoration-color: #c0c0c0; font-weight: bold\">[</span><span style=\"color: #c0c0c0; text-decoration-color: #c0c0c0\">                                                                                                   │</span>\n",
       "<span style=\"color: #c0c0c0; text-decoration-color: #c0c0c0\">│         </span><span style=\"color: #c0c0c0; text-decoration-color: #c0c0c0; font-weight: bold\">[</span><span style=\"color: #c0c0c0; text-decoration-color: #c0c0c0\">                                                                                                       │</span>\n",
       "<span style=\"color: #c0c0c0; text-decoration-color: #c0c0c0\">│             </span><span style=\"color: #800080; text-decoration-color: #800080; font-weight: bold\">IntegerPropertyFilter</span><span style=\"color: #c0c0c0; text-decoration-color: #c0c0c0; font-weight: bold\">(</span><span style=\"color: #c0c0c0; text-decoration-color: #c0c0c0\">                                                                              │</span>\n",
       "<span style=\"color: #c0c0c0; text-decoration-color: #c0c0c0\">│                 </span><span style=\"color: #808000; text-decoration-color: #808000\">property_name</span><span style=\"color: #c0c0c0; text-decoration-color: #c0c0c0\">=</span><span style=\"color: #008000; text-decoration-color: #008000\">'price'</span><span style=\"color: #c0c0c0; text-decoration-color: #c0c0c0\">,                                                                          │</span>\n",
       "<span style=\"color: #c0c0c0; text-decoration-color: #c0c0c0\">│                 </span><span style=\"color: #808000; text-decoration-color: #808000\">operator</span><span style=\"color: #c0c0c0; text-decoration-color: #c0c0c0\">=</span><span style=\"color: #c0c0c0; text-decoration-color: #c0c0c0; font-weight: bold\">&lt;</span><span style=\"color: #ff00ff; text-decoration-color: #ff00ff; font-weight: bold\">ComparisonOperator.LESS_THAN:</span><span style=\"color: #000000; text-decoration-color: #000000\"> </span><span style=\"color: #008000; text-decoration-color: #008000\">'&lt;'</span><span style=\"color: #c0c0c0; text-decoration-color: #c0c0c0; font-weight: bold\">&gt;</span><span style=\"color: #c0c0c0; text-decoration-color: #c0c0c0\">,                                                   │</span>\n",
       "<span style=\"color: #c0c0c0; text-decoration-color: #c0c0c0\">│                 </span><span style=\"color: #808000; text-decoration-color: #808000\">value</span><span style=\"color: #c0c0c0; text-decoration-color: #c0c0c0\">=</span><span style=\"color: #008080; text-decoration-color: #008080; font-weight: bold\">200.0</span><span style=\"color: #c0c0c0; text-decoration-color: #c0c0c0\">                                                                                     │</span>\n",
       "<span style=\"color: #c0c0c0; text-decoration-color: #c0c0c0\">│             </span><span style=\"color: #c0c0c0; text-decoration-color: #c0c0c0; font-weight: bold\">)</span><span style=\"color: #c0c0c0; text-decoration-color: #c0c0c0\">                                                                                                   │</span>\n",
       "<span style=\"color: #c0c0c0; text-decoration-color: #c0c0c0\">│         </span><span style=\"color: #c0c0c0; text-decoration-color: #c0c0c0; font-weight: bold\">]</span><span style=\"color: #c0c0c0; text-decoration-color: #c0c0c0\">                                                                                                       │</span>\n",
       "<span style=\"color: #c0c0c0; text-decoration-color: #c0c0c0\">│     </span><span style=\"color: #c0c0c0; text-decoration-color: #c0c0c0; font-weight: bold\">]</span><span style=\"color: #c0c0c0; text-decoration-color: #c0c0c0\">,                                                                                                          │</span>\n",
       "<span style=\"color: #c0c0c0; text-decoration-color: #c0c0c0\">│     </span><span style=\"color: #808000; text-decoration-color: #808000\">filter_operators</span><span style=\"color: #c0c0c0; text-decoration-color: #c0c0c0\">=</span><span style=\"color: #008000; text-decoration-color: #008000\">'AND'</span><span style=\"color: #c0c0c0; text-decoration-color: #c0c0c0\">,                                                                                     │</span>\n",
       "<span style=\"color: #c0c0c0; text-decoration-color: #c0c0c0\">│     </span><span style=\"color: #808000; text-decoration-color: #808000\">collection</span><span style=\"color: #c0c0c0; text-decoration-color: #c0c0c0\">=</span><span style=\"color: #008000; text-decoration-color: #008000\">'Ecommerce'</span><span style=\"color: #c0c0c0; text-decoration-color: #c0c0c0\">                                                                                      │</span>\n",
       "<span style=\"color: #c0c0c0; text-decoration-color: #c0c0c0\">│ </span><span style=\"color: #c0c0c0; text-decoration-color: #c0c0c0; font-weight: bold\">)</span><span style=\"color: #c0c0c0; text-decoration-color: #c0c0c0\">                                                                                                               │</span>\n",
       "<span style=\"color: #c0c0c0; text-decoration-color: #c0c0c0\">│                                                                                                                 │</span>\n",
       "<span style=\"color: #c0c0c0; text-decoration-color: #c0c0c0\">╰─────────────────────────────────────────────────────────────────────────────────────────────────────────────────╯</span>\n",
       "</pre>\n"
      ],
      "text/plain": [
       "\u001b[37m╭─\u001b[0m\u001b[37m──────────────────────────────────────────\u001b[0m 🔭 Searches Executed 1/1 \u001b[37m───────────────────────────────────────────\u001b[0m\u001b[37m─╮\u001b[0m\n",
       "\u001b[37m│\u001b[0m\u001b[37m                                                                                                                 \u001b[0m\u001b[37m│\u001b[0m\n",
       "\u001b[37m│\u001b[0m\u001b[37m \u001b[0m\u001b[1;35mQueryResultWithCollection\u001b[0m\u001b[1;37m(\u001b[0m\u001b[37m                                                                                     \u001b[0m\u001b[37m \u001b[0m\u001b[37m│\u001b[0m\n",
       "\u001b[37m│\u001b[0m\u001b[37m \u001b[0m\u001b[37m    \u001b[0m\u001b[33mqueries\u001b[0m\u001b[37m=\u001b[0m\u001b[1;37m[\u001b[0m\u001b[32m'vintage clothes'\u001b[0m\u001b[1;37m]\u001b[0m\u001b[37m,\u001b[0m\u001b[37m                                                                               \u001b[0m\u001b[37m \u001b[0m\u001b[37m│\u001b[0m\n",
       "\u001b[37m│\u001b[0m\u001b[37m \u001b[0m\u001b[37m    \u001b[0m\u001b[33mfilters\u001b[0m\u001b[37m=\u001b[0m\u001b[1;37m[\u001b[0m\u001b[37m                                                                                                  \u001b[0m\u001b[37m \u001b[0m\u001b[37m│\u001b[0m\n",
       "\u001b[37m│\u001b[0m\u001b[37m \u001b[0m\u001b[37m        \u001b[0m\u001b[1;37m[\u001b[0m\u001b[37m                                                                                                      \u001b[0m\u001b[37m \u001b[0m\u001b[37m│\u001b[0m\n",
       "\u001b[37m│\u001b[0m\u001b[37m \u001b[0m\u001b[37m            \u001b[0m\u001b[1;35mIntegerPropertyFilter\u001b[0m\u001b[1;37m(\u001b[0m\u001b[37m                                                                             \u001b[0m\u001b[37m \u001b[0m\u001b[37m│\u001b[0m\n",
       "\u001b[37m│\u001b[0m\u001b[37m \u001b[0m\u001b[37m                \u001b[0m\u001b[33mproperty_name\u001b[0m\u001b[37m=\u001b[0m\u001b[32m'price'\u001b[0m\u001b[37m,\u001b[0m\u001b[37m                                                                         \u001b[0m\u001b[37m \u001b[0m\u001b[37m│\u001b[0m\n",
       "\u001b[37m│\u001b[0m\u001b[37m \u001b[0m\u001b[37m                \u001b[0m\u001b[33moperator\u001b[0m\u001b[37m=\u001b[0m\u001b[1;37m<\u001b[0m\u001b[1;95mComparisonOperator.LESS_THAN:\u001b[0m\u001b[39m \u001b[0m\u001b[32m'<'\u001b[0m\u001b[1;37m>\u001b[0m\u001b[37m,\u001b[0m\u001b[37m                                                  \u001b[0m\u001b[37m \u001b[0m\u001b[37m│\u001b[0m\n",
       "\u001b[37m│\u001b[0m\u001b[37m \u001b[0m\u001b[37m                \u001b[0m\u001b[33mvalue\u001b[0m\u001b[37m=\u001b[0m\u001b[1;36m200\u001b[0m\u001b[1;36m.0\u001b[0m\u001b[37m                                                                                    \u001b[0m\u001b[37m \u001b[0m\u001b[37m│\u001b[0m\n",
       "\u001b[37m│\u001b[0m\u001b[37m \u001b[0m\u001b[37m            \u001b[0m\u001b[1;37m)\u001b[0m\u001b[37m                                                                                                  \u001b[0m\u001b[37m \u001b[0m\u001b[37m│\u001b[0m\n",
       "\u001b[37m│\u001b[0m\u001b[37m \u001b[0m\u001b[37m        \u001b[0m\u001b[1;37m]\u001b[0m\u001b[37m                                                                                                      \u001b[0m\u001b[37m \u001b[0m\u001b[37m│\u001b[0m\n",
       "\u001b[37m│\u001b[0m\u001b[37m \u001b[0m\u001b[37m    \u001b[0m\u001b[1;37m]\u001b[0m\u001b[37m,\u001b[0m\u001b[37m                                                                                                         \u001b[0m\u001b[37m \u001b[0m\u001b[37m│\u001b[0m\n",
       "\u001b[37m│\u001b[0m\u001b[37m \u001b[0m\u001b[37m    \u001b[0m\u001b[33mfilter_operators\u001b[0m\u001b[37m=\u001b[0m\u001b[32m'AND'\u001b[0m\u001b[37m,\u001b[0m\u001b[37m                                                                                    \u001b[0m\u001b[37m \u001b[0m\u001b[37m│\u001b[0m\n",
       "\u001b[37m│\u001b[0m\u001b[37m \u001b[0m\u001b[37m    \u001b[0m\u001b[33mcollection\u001b[0m\u001b[37m=\u001b[0m\u001b[32m'Ecommerce'\u001b[0m\u001b[37m                                                                                     \u001b[0m\u001b[37m \u001b[0m\u001b[37m│\u001b[0m\n",
       "\u001b[37m│\u001b[0m\u001b[37m \u001b[0m\u001b[1;37m)\u001b[0m\u001b[37m                                                                                                              \u001b[0m\u001b[37m \u001b[0m\u001b[37m│\u001b[0m\n",
       "\u001b[37m│\u001b[0m\u001b[37m                                                                                                                 \u001b[0m\u001b[37m│\u001b[0m\n",
       "\u001b[37m╰─────────────────────────────────────────────────────────────────────────────────────────────────────────────────╯\u001b[0m\n"
>>>>>>> e8aa4920
      ]
     },
     "metadata": {},
     "output_type": "display_data"
    },
    {
     "data": {
      "text/html": [
       "<pre style=\"white-space:pre;overflow-x:auto;line-height:normal;font-family:Menlo,'DejaVu Sans Mono',consolas,'Courier New',monospace\"><span style=\"color: #d75f5f; text-decoration-color: #d75f5f\">╭─────────────────────────────────────────────────────────────────────────────────────────────────────────────────╮</span>\n",
       "<span style=\"color: #d75f5f; text-decoration-color: #d75f5f\">│                                                                                                                 │</span>\n",
       "<span style=\"color: #d75f5f; text-decoration-color: #d75f5f\">│ 📊 No Aggregations Run                                                                                          │</span>\n",
       "<span style=\"color: #d75f5f; text-decoration-color: #d75f5f\">│                                                                                                                 │</span>\n",
       "<span style=\"color: #d75f5f; text-decoration-color: #d75f5f\">╰─────────────────────────────────────────────────────────────────────────────────────────────────────────────────╯</span>\n",
       "</pre>\n"
      ],
      "text/plain": [
       "\u001b[38;5;167m╭─────────────────────────────────────────────────────────────────────────────────────────────────────────────────╮\u001b[0m\n",
       "\u001b[38;5;167m│\u001b[0m\u001b[38;5;167m                                                                                                                 \u001b[0m\u001b[38;5;167m│\u001b[0m\n",
       "\u001b[38;5;167m│\u001b[0m\u001b[38;5;167m \u001b[0m\u001b[38;5;167m📊 No Aggregations Run\u001b[0m\u001b[38;5;167m                                                                                         \u001b[0m\u001b[38;5;167m \u001b[0m\u001b[38;5;167m│\u001b[0m\n",
       "\u001b[38;5;167m│\u001b[0m\u001b[38;5;167m                                                                                                                 \u001b[0m\u001b[38;5;167m│\u001b[0m\n",
       "\u001b[38;5;167m╰─────────────────────────────────────────────────────────────────────────────────────────────────────────────────╯\u001b[0m\n"
      ]
     },
     "metadata": {},
     "output_type": "display_data"
    },
    {
     "data": {
      "text/html": [
       "<pre style=\"white-space:pre;overflow-x:auto;line-height:normal;font-family:Menlo,'DejaVu Sans Mono',consolas,'Courier New',monospace\"><span style=\"color: #c0c0c0; text-decoration-color: #c0c0c0\">╭──────────────────────────────────────────────────</span> 📚 Sources <span style=\"color: #c0c0c0; text-decoration-color: #c0c0c0\">───────────────────────────────────────────────────╮</span>\n",
       "<span style=\"color: #c0c0c0; text-decoration-color: #c0c0c0\">│                                                                                                                 │</span>\n",
       "<span style=\"color: #c0c0c0; text-decoration-color: #c0c0c0\">│  - object_id='5e9c5298-5b3a-4d80-b226-64b2ff6689b7' collection='Ecommerce'                                      │</span>\n",
       "<span style=\"color: #c0c0c0; text-decoration-color: #c0c0c0\">│  - object_id='48896222-d098-42e6-80df-ad4b03723c19' collection='Ecommerce'                                      │</span>\n",
       "<span style=\"color: #c0c0c0; text-decoration-color: #c0c0c0\">│  - object_id='00b383ca-262f-4251-b513-dafd4862c021' collection='Ecommerce'                                      │</span>\n",
       "<span style=\"color: #c0c0c0; text-decoration-color: #c0c0c0\">│  - object_id='cbe8f8be-304b-409d-a2a1-bafa0bbf249c' collection='Ecommerce'                                      │</span>\n",
       "<span style=\"color: #c0c0c0; text-decoration-color: #c0c0c0\">│  - object_id='c18d3c5b-8fbe-4816-bc60-174f336a982f' collection='Ecommerce'                                      │</span>\n",
       "<span style=\"color: #c0c0c0; text-decoration-color: #c0c0c0\">│  - object_id='1811da1b-6930-4bd1-832e-f8fa2119d4df' collection='Ecommerce'                                      │</span>\n",
       "<span style=\"color: #c0c0c0; text-decoration-color: #c0c0c0\">│  - object_id='2edd1bc5-777e-4376-95cd-42a141ffb71e' collection='Ecommerce'                                      │</span>\n",
       "<span style=\"color: #c0c0c0; text-decoration-color: #c0c0c0\">│  - object_id='9819907c-1015-4b4c-ac75-3b3848e7c247' collection='Ecommerce'                                      │</span>\n",
       "<span style=\"color: #c0c0c0; text-decoration-color: #c0c0c0\">│                                                                                                                 │</span>\n",
       "<span style=\"color: #c0c0c0; text-decoration-color: #c0c0c0\">╰─────────────────────────────────────────────────────────────────────────────────────────────────────────────────╯</span>\n",
       "</pre>\n"
      ],
      "text/plain": [
       "\u001b[37m╭─\u001b[0m\u001b[37m─────────────────────────────────────────────────\u001b[0m 📚 Sources \u001b[37m──────────────────────────────────────────────────\u001b[0m\u001b[37m─╮\u001b[0m\n",
       "\u001b[37m│\u001b[0m\u001b[37m                                                                                                                 \u001b[0m\u001b[37m│\u001b[0m\n",
       "\u001b[37m│\u001b[0m\u001b[37m \u001b[0m\u001b[37m - object_id='5e9c5298-5b3a-4d80-b226-64b2ff6689b7' collection='Ecommerce'\u001b[0m\u001b[37m                                     \u001b[0m\u001b[37m \u001b[0m\u001b[37m│\u001b[0m\n",
       "\u001b[37m│\u001b[0m\u001b[37m \u001b[0m\u001b[37m - object_id='48896222-d098-42e6-80df-ad4b03723c19' collection='Ecommerce'\u001b[0m\u001b[37m                                     \u001b[0m\u001b[37m \u001b[0m\u001b[37m│\u001b[0m\n",
       "\u001b[37m│\u001b[0m\u001b[37m \u001b[0m\u001b[37m - object_id='00b383ca-262f-4251-b513-dafd4862c021' collection='Ecommerce'\u001b[0m\u001b[37m                                     \u001b[0m\u001b[37m \u001b[0m\u001b[37m│\u001b[0m\n",
       "\u001b[37m│\u001b[0m\u001b[37m \u001b[0m\u001b[37m - object_id='cbe8f8be-304b-409d-a2a1-bafa0bbf249c' collection='Ecommerce'\u001b[0m\u001b[37m                                     \u001b[0m\u001b[37m \u001b[0m\u001b[37m│\u001b[0m\n",
       "\u001b[37m│\u001b[0m\u001b[37m \u001b[0m\u001b[37m - object_id='c18d3c5b-8fbe-4816-bc60-174f336a982f' collection='Ecommerce'\u001b[0m\u001b[37m                                     \u001b[0m\u001b[37m \u001b[0m\u001b[37m│\u001b[0m\n",
       "\u001b[37m│\u001b[0m\u001b[37m \u001b[0m\u001b[37m - object_id='1811da1b-6930-4bd1-832e-f8fa2119d4df' collection='Ecommerce'\u001b[0m\u001b[37m                                     \u001b[0m\u001b[37m \u001b[0m\u001b[37m│\u001b[0m\n",
       "\u001b[37m│\u001b[0m\u001b[37m \u001b[0m\u001b[37m - object_id='2edd1bc5-777e-4376-95cd-42a141ffb71e' collection='Ecommerce'\u001b[0m\u001b[37m                                     \u001b[0m\u001b[37m \u001b[0m\u001b[37m│\u001b[0m\n",
       "\u001b[37m│\u001b[0m\u001b[37m \u001b[0m\u001b[37m - object_id='9819907c-1015-4b4c-ac75-3b3848e7c247' collection='Ecommerce'\u001b[0m\u001b[37m                                     \u001b[0m\u001b[37m \u001b[0m\u001b[37m│\u001b[0m\n",
       "\u001b[37m│\u001b[0m\u001b[37m                                                                                                                 \u001b[0m\u001b[37m│\u001b[0m\n",
       "\u001b[37m╰─────────────────────────────────────────────────────────────────────────────────────────────────────────────────╯\u001b[0m\n"
      ]
     },
     "metadata": {},
     "output_type": "display_data"
    },
    {
     "name": "stdout",
     "output_type": "stream",
     "text": [
      "\n",
      "\n"
     ]
    },
    {
     "data": {
      "text/html": [
       "<pre style=\"white-space:pre;overflow-x:auto;line-height:normal;font-family:Menlo,'DejaVu Sans Mono',consolas,'Courier New',monospace\"><span style=\"font-style: italic\">   📊 Usage Statistics   </span>\n",
       "┌────────────────┬──────┐\n",
       "│ LLM Requests:  │ 3    │\n",
       "│ Input Tokens:  │ 7774 │\n",
       "│ Output Tokens: │ 512  │\n",
       "│ Total Tokens:  │ 8286 │\n",
       "└────────────────┴──────┘\n",
       "</pre>\n"
      ],
      "text/plain": [
       "\u001b[3m   📊 Usage Statistics   \u001b[0m\n",
       "┌────────────────┬──────┐\n",
       "│ LLM Requests:  │ 3    │\n",
       "│ Input Tokens:  │ 7774 │\n",
       "│ Output Tokens: │ 512  │\n",
       "│ Total Tokens:  │ 8286 │\n",
       "└────────────────┴──────┘\n"
      ]
     },
     "metadata": {},
     "output_type": "display_data"
    },
    {
     "data": {
      "text/html": [
       "<pre style=\"white-space:pre;overflow-x:auto;line-height:normal;font-family:Menlo,'DejaVu Sans Mono',consolas,'Courier New',monospace\">\n",
       "<span style=\"color: #008080; text-decoration-color: #008080; font-weight: bold\">Total Time Taken:</span><span style=\"color: #008080; text-decoration-color: #008080\"> </span><span style=\"color: #008080; text-decoration-color: #008080; font-weight: bold\">16.</span><span style=\"color: #008080; text-decoration-color: #008080\">93s</span>\n",
       "</pre>\n"
      ],
      "text/plain": [
       "\n",
       "\u001b[1;36mTotal Time Taken:\u001b[0m\u001b[36m \u001b[0m\u001b[1;36m16.\u001b[0m\u001b[36m93s\u001b[0m\n"
      ]
     },
     "metadata": {},
     "output_type": "display_data"
    }
   ],
   "source": [
    "from weaviate.agents.utils import print_query_agent_response\n",
    "\n",
    "response = agent.run(\"I like the vintage clothes, can you list me some options that are less than $200?\")\n",
    "print_query_agent_response(response)"
   ]
  },
  {
   "cell_type": "markdown",
   "metadata": {
    "id": "RqsUGStI-RC_"
   },
   "source": [
    "### Ask a follow up question\n",
    "\n",
    "The agent can also be provided with additional context. For example, we can provide the previous response as context and get a `new_response`"
   ]
  },
  {
   "cell_type": "code",
   "execution_count": 6,
   "metadata": {
    "colab": {
     "base_uri": "https://localhost:8080/",
     "height": 1000
    },
    "id": "l--e-1HJiQu6",
    "outputId": "4e793e9d-6e89-4c85-8e19-57d95530ecf1"
   },
   "outputs": [
    {
     "data": {
      "text/html": [
       "<pre style=\"white-space:pre;overflow-x:auto;line-height:normal;font-family:Menlo,'DejaVu Sans Mono',consolas,'Courier New',monospace\">╭─────────────────────────────────────────────── 🔍 Original Query ───────────────────────────────────────────────╮\n",
       "│                                                                                                                 │\n",
       "│ What about some nice shoes, same budget as before?                                                              │\n",
       "│                                                                                                                 │\n",
       "╰─────────────────────────────────────────────────────────────────────────────────────────────────────────────────╯\n",
       "</pre>\n"
      ],
      "text/plain": [
       "╭─────────────────────────────────────────────── 🔍 Original Query ───────────────────────────────────────────────╮\n",
       "│                                                                                                                 │\n",
       "│ What about some nice shoes, same budget as before?                                                              │\n",
       "│                                                                                                                 │\n",
       "╰─────────────────────────────────────────────────────────────────────────────────────────────────────────────────╯\n"
      ]
     },
     "metadata": {},
     "output_type": "display_data"
    },
    {
     "data": {
      "text/html": [
       "<pre style=\"white-space:pre;overflow-x:auto;line-height:normal;font-family:Menlo,'DejaVu Sans Mono',consolas,'Courier New',monospace\"><span style=\"color: #008080; text-decoration-color: #008080\">╭────────────────────────────────────────────────</span> 📝 Final Answer <span style=\"color: #008080; text-decoration-color: #008080\">────────────────────────────────────────────────╮</span>\n",
       "<span style=\"color: #008080; text-decoration-color: #008080\">│                                                                                                                 │</span>\n",
       "<span style=\"color: #008080; text-decoration-color: #008080\">│ Here are some great shoe options under $200 that you might like:                                                │</span>\n",
       "<span style=\"color: #008080; text-decoration-color: #008080\">│                                                                                                                 │</span>\n",
       "<span style=\"color: #008080; text-decoration-color: #008080\">│ 1. **Vintage Noir Loafers** - Priced at $125, these loafers are part of the Dark Academia collection by Solemn  │</span>\n",
       "<span style=\"color: #008080; text-decoration-color: #008080\">│ Chic. They come in black and grey, featuring a classic design with a modern twist. Reviews highlight their      │</span>\n",
       "<span style=\"color: #008080; text-decoration-color: #008080\">│ comfort and stylish appearance, making them suitable for both casual and formal settings.                       │</span>\n",
       "<span style=\"color: #008080; text-decoration-color: #008080\">│                                                                                                                 │</span>\n",
       "<span style=\"color: #008080; text-decoration-color: #008080\">│ 2. **Parchment Boots** - At $145, these boots from Nova Nest's Light Academia collection are noted for their    │</span>\n",
       "<span style=\"color: #008080; text-decoration-color: #008080\">│ elegant ivory leather and classical detail stitching. They are praised for their comfort and versatile style.   │</span>\n",
       "<span style=\"color: #008080; text-decoration-color: #008080\">│                                                                                                                 │</span>\n",
       "<span style=\"color: #008080; text-decoration-color: #008080\">│ 3. **Bramble Berry Loafers** - These loafers, priced at $75, come in pink and green and are marked by their     │</span>\n",
       "<span style=\"color: #008080; text-decoration-color: #008080\">│ eco-friendly material and countryside aesthetic. Produced by Eko &amp; Stitch, they are loved for their comfort and │</span>\n",
       "<span style=\"color: #008080; text-decoration-color: #008080\">│ sustainability.                                                                                                 │</span>\n",
       "<span style=\"color: #008080; text-decoration-color: #008080\">│                                                                                                                 │</span>\n",
       "<span style=\"color: #008080; text-decoration-color: #008080\">│ 4. **Glide Platforms** - Available for $90 from the Y2K collection by Vivid Verse, these platform sneakers are  │</span>\n",
       "<span style=\"color: #008080; text-decoration-color: #008080\">│ both comfortable and stylish with a high-shine pink finish.                                                     │</span>\n",
       "<span style=\"color: #008080; text-decoration-color: #008080\">│                                                                                                                 │</span>\n",
       "<span style=\"color: #008080; text-decoration-color: #008080\">│ 5. **Sky Shimmer Sneaks** - Costing $69, these sneakers are from the Y2K collection by Nova Nest and offer a    │</span>\n",
       "<span style=\"color: #008080; text-decoration-color: #008080\">│ comfortable fit with a touch of sparkle for style.                                                              │</span>\n",
       "<span style=\"color: #008080; text-decoration-color: #008080\">│                                                                                                                 │</span>\n",
       "<span style=\"color: #008080; text-decoration-color: #008080\">│ These selections offer a mix of formal and casual styles, ensuring you can find a perfect pair under your       │</span>\n",
       "<span style=\"color: #008080; text-decoration-color: #008080\">│ budget of $200.                                                                                                 │</span>\n",
       "<span style=\"color: #008080; text-decoration-color: #008080\">│                                                                                                                 │</span>\n",
       "<span style=\"color: #008080; text-decoration-color: #008080\">╰─────────────────────────────────────────────────────────────────────────────────────────────────────────────────╯</span>\n",
       "</pre>\n"
      ],
      "text/plain": [
       "\u001b[36m╭─\u001b[0m\u001b[36m───────────────────────────────────────────────\u001b[0m 📝 Final Answer \u001b[36m───────────────────────────────────────────────\u001b[0m\u001b[36m─╮\u001b[0m\n",
       "\u001b[36m│\u001b[0m\u001b[36m                                                                                                                 \u001b[0m\u001b[36m│\u001b[0m\n",
       "\u001b[36m│\u001b[0m\u001b[36m \u001b[0m\u001b[36mHere are some great shoe options under $200 that you might like:\u001b[0m\u001b[36m                                               \u001b[0m\u001b[36m \u001b[0m\u001b[36m│\u001b[0m\n",
       "\u001b[36m│\u001b[0m\u001b[36m \u001b[0m\u001b[36m                                                                                                               \u001b[0m\u001b[36m \u001b[0m\u001b[36m│\u001b[0m\n",
       "\u001b[36m│\u001b[0m\u001b[36m \u001b[0m\u001b[36m1. **Vintage Noir Loafers** - Priced at $125, these loafers are part of the Dark Academia collection by Solemn \u001b[0m\u001b[36m \u001b[0m\u001b[36m│\u001b[0m\n",
       "\u001b[36m│\u001b[0m\u001b[36m \u001b[0m\u001b[36mChic. They come in black and grey, featuring a classic design with a modern twist. Reviews highlight their \u001b[0m\u001b[36m    \u001b[0m\u001b[36m \u001b[0m\u001b[36m│\u001b[0m\n",
       "\u001b[36m│\u001b[0m\u001b[36m \u001b[0m\u001b[36mcomfort and stylish appearance, making them suitable for both casual and formal settings.\u001b[0m\u001b[36m                      \u001b[0m\u001b[36m \u001b[0m\u001b[36m│\u001b[0m\n",
       "\u001b[36m│\u001b[0m\u001b[36m \u001b[0m\u001b[36m                                                                                                               \u001b[0m\u001b[36m \u001b[0m\u001b[36m│\u001b[0m\n",
       "\u001b[36m│\u001b[0m\u001b[36m \u001b[0m\u001b[36m2. **Parchment Boots** - At $145, these boots from Nova Nest's Light Academia collection are noted for their \u001b[0m\u001b[36m  \u001b[0m\u001b[36m \u001b[0m\u001b[36m│\u001b[0m\n",
       "\u001b[36m│\u001b[0m\u001b[36m \u001b[0m\u001b[36melegant ivory leather and classical detail stitching. They are praised for their comfort and versatile style.\u001b[0m\u001b[36m  \u001b[0m\u001b[36m \u001b[0m\u001b[36m│\u001b[0m\n",
       "\u001b[36m│\u001b[0m\u001b[36m \u001b[0m\u001b[36m                                                                                                               \u001b[0m\u001b[36m \u001b[0m\u001b[36m│\u001b[0m\n",
       "\u001b[36m│\u001b[0m\u001b[36m \u001b[0m\u001b[36m3. **Bramble Berry Loafers** - These loafers, priced at $75, come in pink and green and are marked by their \u001b[0m\u001b[36m   \u001b[0m\u001b[36m \u001b[0m\u001b[36m│\u001b[0m\n",
       "\u001b[36m│\u001b[0m\u001b[36m \u001b[0m\u001b[36meco-friendly material and countryside aesthetic. Produced by Eko & Stitch, they are loved for their comfort and\u001b[0m\u001b[36m \u001b[0m\u001b[36m│\u001b[0m\n",
       "\u001b[36m│\u001b[0m\u001b[36m \u001b[0m\u001b[36msustainability.\u001b[0m\u001b[36m                                                                                                \u001b[0m\u001b[36m \u001b[0m\u001b[36m│\u001b[0m\n",
       "\u001b[36m│\u001b[0m\u001b[36m \u001b[0m\u001b[36m                                                                                                               \u001b[0m\u001b[36m \u001b[0m\u001b[36m│\u001b[0m\n",
       "\u001b[36m│\u001b[0m\u001b[36m \u001b[0m\u001b[36m4. **Glide Platforms** - Available for $90 from the Y2K collection by Vivid Verse, these platform sneakers are \u001b[0m\u001b[36m \u001b[0m\u001b[36m│\u001b[0m\n",
       "\u001b[36m│\u001b[0m\u001b[36m \u001b[0m\u001b[36mboth comfortable and stylish with a high-shine pink finish.\u001b[0m\u001b[36m                                                    \u001b[0m\u001b[36m \u001b[0m\u001b[36m│\u001b[0m\n",
       "\u001b[36m│\u001b[0m\u001b[36m \u001b[0m\u001b[36m                                                                                                               \u001b[0m\u001b[36m \u001b[0m\u001b[36m│\u001b[0m\n",
       "\u001b[36m│\u001b[0m\u001b[36m \u001b[0m\u001b[36m5. **Sky Shimmer Sneaks** - Costing $69, these sneakers are from the Y2K collection by Nova Nest and offer a \u001b[0m\u001b[36m  \u001b[0m\u001b[36m \u001b[0m\u001b[36m│\u001b[0m\n",
       "\u001b[36m│\u001b[0m\u001b[36m \u001b[0m\u001b[36mcomfortable fit with a touch of sparkle for style.\u001b[0m\u001b[36m                                                             \u001b[0m\u001b[36m \u001b[0m\u001b[36m│\u001b[0m\n",
       "\u001b[36m│\u001b[0m\u001b[36m \u001b[0m\u001b[36m                                                                                                               \u001b[0m\u001b[36m \u001b[0m\u001b[36m│\u001b[0m\n",
       "\u001b[36m│\u001b[0m\u001b[36m \u001b[0m\u001b[36mThese selections offer a mix of formal and casual styles, ensuring you can find a perfect pair under your \u001b[0m\u001b[36m     \u001b[0m\u001b[36m \u001b[0m\u001b[36m│\u001b[0m\n",
       "\u001b[36m│\u001b[0m\u001b[36m \u001b[0m\u001b[36mbudget of $200.\u001b[0m\u001b[36m                                                                                                \u001b[0m\u001b[36m \u001b[0m\u001b[36m│\u001b[0m\n",
       "\u001b[36m│\u001b[0m\u001b[36m                                                                                                                 \u001b[0m\u001b[36m│\u001b[0m\n",
       "\u001b[36m╰─────────────────────────────────────────────────────────────────────────────────────────────────────────────────╯\u001b[0m\n"
      ]
     },
     "metadata": {},
     "output_type": "display_data"
    },
    {
     "data": {
      "text/html": [
       "<pre style=\"white-space:pre;overflow-x:auto;line-height:normal;font-family:Menlo,'DejaVu Sans Mono',consolas,'Courier New',monospace\"><span style=\"color: #c0c0c0; text-decoration-color: #c0c0c0\">╭───────────────────────────────────────────</span> 🔭 Searches Executed 1/1 <span style=\"color: #c0c0c0; text-decoration-color: #c0c0c0\">────────────────────────────────────────────╮</span>\n",
       "<span style=\"color: #c0c0c0; text-decoration-color: #c0c0c0\">│                                                                                                                 │</span>\n",
       "<span style=\"color: #c0c0c0; text-decoration-color: #c0c0c0\">│ </span><span style=\"color: #800080; text-decoration-color: #800080; font-weight: bold\">QueryResultWithCollection</span><span style=\"color: #c0c0c0; text-decoration-color: #c0c0c0; font-weight: bold\">(</span><span style=\"color: #c0c0c0; text-decoration-color: #c0c0c0\">                                                                                      │</span>\n",
       "<span style=\"color: #c0c0c0; text-decoration-color: #c0c0c0\">│     </span><span style=\"color: #808000; text-decoration-color: #808000\">queries</span><span style=\"color: #c0c0c0; text-decoration-color: #c0c0c0\">=</span><span style=\"color: #c0c0c0; text-decoration-color: #c0c0c0; font-weight: bold\">[</span><span style=\"color: #008000; text-decoration-color: #008000\">'nice shoes'</span><span style=\"color: #c0c0c0; text-decoration-color: #c0c0c0; font-weight: bold\">]</span><span style=\"color: #c0c0c0; text-decoration-color: #c0c0c0\">,                                                                                     │</span>\n",
       "<span style=\"color: #c0c0c0; text-decoration-color: #c0c0c0\">│     </span><span style=\"color: #808000; text-decoration-color: #808000\">filters</span><span style=\"color: #c0c0c0; text-decoration-color: #c0c0c0\">=</span><span style=\"color: #c0c0c0; text-decoration-color: #c0c0c0; font-weight: bold\">[</span><span style=\"color: #c0c0c0; text-decoration-color: #c0c0c0\">                                                                                                   │</span>\n",
       "<span style=\"color: #c0c0c0; text-decoration-color: #c0c0c0\">│         </span><span style=\"color: #c0c0c0; text-decoration-color: #c0c0c0; font-weight: bold\">[</span><span style=\"color: #c0c0c0; text-decoration-color: #c0c0c0\">                                                                                                       │</span>\n",
       "<span style=\"color: #c0c0c0; text-decoration-color: #c0c0c0\">│             </span><span style=\"color: #800080; text-decoration-color: #800080; font-weight: bold\">IntegerPropertyFilter</span><span style=\"color: #c0c0c0; text-decoration-color: #c0c0c0; font-weight: bold\">(</span><span style=\"color: #c0c0c0; text-decoration-color: #c0c0c0\">                                                                              │</span>\n",
       "<span style=\"color: #c0c0c0; text-decoration-color: #c0c0c0\">│                 </span><span style=\"color: #808000; text-decoration-color: #808000\">property_name</span><span style=\"color: #c0c0c0; text-decoration-color: #c0c0c0\">=</span><span style=\"color: #008000; text-decoration-color: #008000\">'price'</span><span style=\"color: #c0c0c0; text-decoration-color: #c0c0c0\">,                                                                          │</span>\n",
       "<span style=\"color: #c0c0c0; text-decoration-color: #c0c0c0\">│                 </span><span style=\"color: #808000; text-decoration-color: #808000\">operator</span><span style=\"color: #c0c0c0; text-decoration-color: #c0c0c0\">=</span><span style=\"color: #c0c0c0; text-decoration-color: #c0c0c0; font-weight: bold\">&lt;</span><span style=\"color: #ff00ff; text-decoration-color: #ff00ff; font-weight: bold\">ComparisonOperator.LESS_THAN:</span><span style=\"color: #000000; text-decoration-color: #000000\"> </span><span style=\"color: #008000; text-decoration-color: #008000\">'&lt;'</span><span style=\"color: #c0c0c0; text-decoration-color: #c0c0c0; font-weight: bold\">&gt;</span><span style=\"color: #c0c0c0; text-decoration-color: #c0c0c0\">,                                                   │</span>\n",
       "<span style=\"color: #c0c0c0; text-decoration-color: #c0c0c0\">│                 </span><span style=\"color: #808000; text-decoration-color: #808000\">value</span><span style=\"color: #c0c0c0; text-decoration-color: #c0c0c0\">=</span><span style=\"color: #008080; text-decoration-color: #008080; font-weight: bold\">200.0</span><span style=\"color: #c0c0c0; text-decoration-color: #c0c0c0\">                                                                                     │</span>\n",
       "<span style=\"color: #c0c0c0; text-decoration-color: #c0c0c0\">│             </span><span style=\"color: #c0c0c0; text-decoration-color: #c0c0c0; font-weight: bold\">)</span><span style=\"color: #c0c0c0; text-decoration-color: #c0c0c0\">                                                                                                   │</span>\n",
       "<span style=\"color: #c0c0c0; text-decoration-color: #c0c0c0\">│         </span><span style=\"color: #c0c0c0; text-decoration-color: #c0c0c0; font-weight: bold\">]</span><span style=\"color: #c0c0c0; text-decoration-color: #c0c0c0\">                                                                                                       │</span>\n",
       "<span style=\"color: #c0c0c0; text-decoration-color: #c0c0c0\">│     </span><span style=\"color: #c0c0c0; text-decoration-color: #c0c0c0; font-weight: bold\">]</span><span style=\"color: #c0c0c0; text-decoration-color: #c0c0c0\">,                                                                                                          │</span>\n",
       "<span style=\"color: #c0c0c0; text-decoration-color: #c0c0c0\">│     </span><span style=\"color: #808000; text-decoration-color: #808000\">filter_operators</span><span style=\"color: #c0c0c0; text-decoration-color: #c0c0c0\">=</span><span style=\"color: #008000; text-decoration-color: #008000\">'AND'</span><span style=\"color: #c0c0c0; text-decoration-color: #c0c0c0\">,                                                                                     │</span>\n",
       "<span style=\"color: #c0c0c0; text-decoration-color: #c0c0c0\">│     </span><span style=\"color: #808000; text-decoration-color: #808000\">collection</span><span style=\"color: #c0c0c0; text-decoration-color: #c0c0c0\">=</span><span style=\"color: #008000; text-decoration-color: #008000\">'Ecommerce'</span><span style=\"color: #c0c0c0; text-decoration-color: #c0c0c0\">                                                                                      │</span>\n",
       "<span style=\"color: #c0c0c0; text-decoration-color: #c0c0c0\">│ </span><span style=\"color: #c0c0c0; text-decoration-color: #c0c0c0; font-weight: bold\">)</span><span style=\"color: #c0c0c0; text-decoration-color: #c0c0c0\">                                                                                                               │</span>\n",
       "<span style=\"color: #c0c0c0; text-decoration-color: #c0c0c0\">│                                                                                                                 │</span>\n",
       "<span style=\"color: #c0c0c0; text-decoration-color: #c0c0c0\">╰─────────────────────────────────────────────────────────────────────────────────────────────────────────────────╯</span>\n",
       "</pre>\n"
      ],
      "text/plain": [
       "\u001b[37m╭─\u001b[0m\u001b[37m──────────────────────────────────────────\u001b[0m 🔭 Searches Executed 1/1 \u001b[37m───────────────────────────────────────────\u001b[0m\u001b[37m─╮\u001b[0m\n",
       "\u001b[37m│\u001b[0m\u001b[37m                                                                                                                 \u001b[0m\u001b[37m│\u001b[0m\n",
       "\u001b[37m│\u001b[0m\u001b[37m \u001b[0m\u001b[1;35mQueryResultWithCollection\u001b[0m\u001b[1;37m(\u001b[0m\u001b[37m                                                                                     \u001b[0m\u001b[37m \u001b[0m\u001b[37m│\u001b[0m\n",
       "\u001b[37m│\u001b[0m\u001b[37m \u001b[0m\u001b[37m    \u001b[0m\u001b[33mqueries\u001b[0m\u001b[37m=\u001b[0m\u001b[1;37m[\u001b[0m\u001b[32m'nice shoes'\u001b[0m\u001b[1;37m]\u001b[0m\u001b[37m,\u001b[0m\u001b[37m                                                                                    \u001b[0m\u001b[37m \u001b[0m\u001b[37m│\u001b[0m\n",
       "\u001b[37m│\u001b[0m\u001b[37m \u001b[0m\u001b[37m    \u001b[0m\u001b[33mfilters\u001b[0m\u001b[37m=\u001b[0m\u001b[1;37m[\u001b[0m\u001b[37m                                                                                                  \u001b[0m\u001b[37m \u001b[0m\u001b[37m│\u001b[0m\n",
       "\u001b[37m│\u001b[0m\u001b[37m \u001b[0m\u001b[37m        \u001b[0m\u001b[1;37m[\u001b[0m\u001b[37m                                                                                                      \u001b[0m\u001b[37m \u001b[0m\u001b[37m│\u001b[0m\n",
       "\u001b[37m│\u001b[0m\u001b[37m \u001b[0m\u001b[37m            \u001b[0m\u001b[1;35mIntegerPropertyFilter\u001b[0m\u001b[1;37m(\u001b[0m\u001b[37m                                                                             \u001b[0m\u001b[37m \u001b[0m\u001b[37m│\u001b[0m\n",
       "\u001b[37m│\u001b[0m\u001b[37m \u001b[0m\u001b[37m                \u001b[0m\u001b[33mproperty_name\u001b[0m\u001b[37m=\u001b[0m\u001b[32m'price'\u001b[0m\u001b[37m,\u001b[0m\u001b[37m                                                                         \u001b[0m\u001b[37m \u001b[0m\u001b[37m│\u001b[0m\n",
       "\u001b[37m│\u001b[0m\u001b[37m \u001b[0m\u001b[37m                \u001b[0m\u001b[33moperator\u001b[0m\u001b[37m=\u001b[0m\u001b[1;37m<\u001b[0m\u001b[1;95mComparisonOperator.LESS_THAN:\u001b[0m\u001b[39m \u001b[0m\u001b[32m'<'\u001b[0m\u001b[1;37m>\u001b[0m\u001b[37m,\u001b[0m\u001b[37m                                                  \u001b[0m\u001b[37m \u001b[0m\u001b[37m│\u001b[0m\n",
       "\u001b[37m│\u001b[0m\u001b[37m \u001b[0m\u001b[37m                \u001b[0m\u001b[33mvalue\u001b[0m\u001b[37m=\u001b[0m\u001b[1;36m200\u001b[0m\u001b[1;36m.0\u001b[0m\u001b[37m                                                                                    \u001b[0m\u001b[37m \u001b[0m\u001b[37m│\u001b[0m\n",
       "\u001b[37m│\u001b[0m\u001b[37m \u001b[0m\u001b[37m            \u001b[0m\u001b[1;37m)\u001b[0m\u001b[37m                                                                                                  \u001b[0m\u001b[37m \u001b[0m\u001b[37m│\u001b[0m\n",
       "\u001b[37m│\u001b[0m\u001b[37m \u001b[0m\u001b[37m        \u001b[0m\u001b[1;37m]\u001b[0m\u001b[37m                                                                                                      \u001b[0m\u001b[37m \u001b[0m\u001b[37m│\u001b[0m\n",
       "\u001b[37m│\u001b[0m\u001b[37m \u001b[0m\u001b[37m    \u001b[0m\u001b[1;37m]\u001b[0m\u001b[37m,\u001b[0m\u001b[37m                                                                                                         \u001b[0m\u001b[37m \u001b[0m\u001b[37m│\u001b[0m\n",
       "\u001b[37m│\u001b[0m\u001b[37m \u001b[0m\u001b[37m    \u001b[0m\u001b[33mfilter_operators\u001b[0m\u001b[37m=\u001b[0m\u001b[32m'AND'\u001b[0m\u001b[37m,\u001b[0m\u001b[37m                                                                                    \u001b[0m\u001b[37m \u001b[0m\u001b[37m│\u001b[0m\n",
       "\u001b[37m│\u001b[0m\u001b[37m \u001b[0m\u001b[37m    \u001b[0m\u001b[33mcollection\u001b[0m\u001b[37m=\u001b[0m\u001b[32m'Ecommerce'\u001b[0m\u001b[37m                                                                                     \u001b[0m\u001b[37m \u001b[0m\u001b[37m│\u001b[0m\n",
       "\u001b[37m│\u001b[0m\u001b[37m \u001b[0m\u001b[1;37m)\u001b[0m\u001b[37m                                                                                                              \u001b[0m\u001b[37m \u001b[0m\u001b[37m│\u001b[0m\n",
       "\u001b[37m│\u001b[0m\u001b[37m                                                                                                                 \u001b[0m\u001b[37m│\u001b[0m\n",
       "\u001b[37m╰─────────────────────────────────────────────────────────────────────────────────────────────────────────────────╯\u001b[0m\n"
      ]
     },
     "metadata": {},
     "output_type": "display_data"
    },
    {
     "data": {
      "text/html": [
       "<pre style=\"white-space:pre;overflow-x:auto;line-height:normal;font-family:Menlo,'DejaVu Sans Mono',consolas,'Courier New',monospace\"><span style=\"color: #d75f5f; text-decoration-color: #d75f5f\">╭─────────────────────────────────────────────────────────────────────────────────────────────────────────────────╮</span>\n",
       "<span style=\"color: #d75f5f; text-decoration-color: #d75f5f\">│                                                                                                                 │</span>\n",
       "<span style=\"color: #d75f5f; text-decoration-color: #d75f5f\">│ 📊 No Aggregations Run                                                                                          │</span>\n",
       "<span style=\"color: #d75f5f; text-decoration-color: #d75f5f\">│                                                                                                                 │</span>\n",
       "<span style=\"color: #d75f5f; text-decoration-color: #d75f5f\">╰─────────────────────────────────────────────────────────────────────────────────────────────────────────────────╯</span>\n",
       "</pre>\n"
      ],
      "text/plain": [
       "\u001b[38;5;167m╭─────────────────────────────────────────────────────────────────────────────────────────────────────────────────╮\u001b[0m\n",
       "\u001b[38;5;167m│\u001b[0m\u001b[38;5;167m                                                                                                                 \u001b[0m\u001b[38;5;167m│\u001b[0m\n",
       "\u001b[38;5;167m│\u001b[0m\u001b[38;5;167m \u001b[0m\u001b[38;5;167m📊 No Aggregations Run\u001b[0m\u001b[38;5;167m                                                                                         \u001b[0m\u001b[38;5;167m \u001b[0m\u001b[38;5;167m│\u001b[0m\n",
       "\u001b[38;5;167m│\u001b[0m\u001b[38;5;167m                                                                                                                 \u001b[0m\u001b[38;5;167m│\u001b[0m\n",
       "\u001b[38;5;167m╰─────────────────────────────────────────────────────────────────────────────────────────────────────────────────╯\u001b[0m\n"
      ]
     },
     "metadata": {},
     "output_type": "display_data"
    },
    {
     "data": {
      "text/html": [
       "<pre style=\"white-space:pre;overflow-x:auto;line-height:normal;font-family:Menlo,'DejaVu Sans Mono',consolas,'Courier New',monospace\"><span style=\"color: #c0c0c0; text-decoration-color: #c0c0c0\">╭──────────────────────────────────────────────────</span> 📚 Sources <span style=\"color: #c0c0c0; text-decoration-color: #c0c0c0\">───────────────────────────────────────────────────╮</span>\n",
       "<span style=\"color: #c0c0c0; text-decoration-color: #c0c0c0\">│                                                                                                                 │</span>\n",
       "<span style=\"color: #c0c0c0; text-decoration-color: #c0c0c0\">│  - object_id='96b30047-8ce1-4096-9bcf-009733cf8613' collection='Ecommerce'                                      │</span>\n",
       "<span style=\"color: #c0c0c0; text-decoration-color: #c0c0c0\">│  - object_id='61e4fcd7-d2bc-4861-beb6-4c16948d9921' collection='Ecommerce'                                      │</span>\n",
       "<span style=\"color: #c0c0c0; text-decoration-color: #c0c0c0\">│  - object_id='6e533f7d-eba1-4e74-953c-9d43008278e7' collection='Ecommerce'                                      │</span>\n",
       "<span style=\"color: #c0c0c0; text-decoration-color: #c0c0c0\">│  - object_id='f873ac48-1311-462a-86b2-a28b15fdda7a' collection='Ecommerce'                                      │</span>\n",
       "<span style=\"color: #c0c0c0; text-decoration-color: #c0c0c0\">│  - object_id='93b8b13e-a417-4be2-9cce-fda8c767f35e' collection='Ecommerce'                                      │</span>\n",
       "<span style=\"color: #c0c0c0; text-decoration-color: #c0c0c0\">│                                                                                                                 │</span>\n",
       "<span style=\"color: #c0c0c0; text-decoration-color: #c0c0c0\">╰─────────────────────────────────────────────────────────────────────────────────────────────────────────────────╯</span>\n",
       "</pre>\n"
      ],
      "text/plain": [
       "\u001b[37m╭─\u001b[0m\u001b[37m─────────────────────────────────────────────────\u001b[0m 📚 Sources \u001b[37m──────────────────────────────────────────────────\u001b[0m\u001b[37m─╮\u001b[0m\n",
       "\u001b[37m│\u001b[0m\u001b[37m                                                                                                                 \u001b[0m\u001b[37m│\u001b[0m\n",
       "\u001b[37m│\u001b[0m\u001b[37m \u001b[0m\u001b[37m - object_id='96b30047-8ce1-4096-9bcf-009733cf8613' collection='Ecommerce'\u001b[0m\u001b[37m                                     \u001b[0m\u001b[37m \u001b[0m\u001b[37m│\u001b[0m\n",
       "\u001b[37m│\u001b[0m\u001b[37m \u001b[0m\u001b[37m - object_id='61e4fcd7-d2bc-4861-beb6-4c16948d9921' collection='Ecommerce'\u001b[0m\u001b[37m                                     \u001b[0m\u001b[37m \u001b[0m\u001b[37m│\u001b[0m\n",
       "\u001b[37m│\u001b[0m\u001b[37m \u001b[0m\u001b[37m - object_id='6e533f7d-eba1-4e74-953c-9d43008278e7' collection='Ecommerce'\u001b[0m\u001b[37m                                     \u001b[0m\u001b[37m \u001b[0m\u001b[37m│\u001b[0m\n",
       "\u001b[37m│\u001b[0m\u001b[37m \u001b[0m\u001b[37m - object_id='f873ac48-1311-462a-86b2-a28b15fdda7a' collection='Ecommerce'\u001b[0m\u001b[37m                                     \u001b[0m\u001b[37m \u001b[0m\u001b[37m│\u001b[0m\n",
       "\u001b[37m│\u001b[0m\u001b[37m \u001b[0m\u001b[37m - object_id='93b8b13e-a417-4be2-9cce-fda8c767f35e' collection='Ecommerce'\u001b[0m\u001b[37m                                     \u001b[0m\u001b[37m \u001b[0m\u001b[37m│\u001b[0m\n",
       "\u001b[37m│\u001b[0m\u001b[37m                                                                                                                 \u001b[0m\u001b[37m│\u001b[0m\n",
       "\u001b[37m╰─────────────────────────────────────────────────────────────────────────────────────────────────────────────────╯\u001b[0m\n"
      ]
     },
     "metadata": {},
     "output_type": "display_data"
    },
    {
     "name": "stdout",
     "output_type": "stream",
     "text": [
      "\n",
      "\n"
     ]
    },
    {
     "data": {
      "text/html": [
       "<pre style=\"white-space:pre;overflow-x:auto;line-height:normal;font-family:Menlo,'DejaVu Sans Mono',consolas,'Courier New',monospace\"><span style=\"font-style: italic\">   📊 Usage Statistics    </span>\n",
       "┌────────────────┬───────┐\n",
       "│ LLM Requests:  │ 4     │\n",
       "│ Input Tokens:  │ 9783  │\n",
       "│ Output Tokens: │ 574   │\n",
       "│ Total Tokens:  │ 10357 │\n",
       "└────────────────┴───────┘\n",
       "</pre>\n"
      ],
      "text/plain": [
       "\u001b[3m   📊 Usage Statistics    \u001b[0m\n",
       "┌────────────────┬───────┐\n",
       "│ LLM Requests:  │ 4     │\n",
       "│ Input Tokens:  │ 9783  │\n",
       "│ Output Tokens: │ 574   │\n",
       "│ Total Tokens:  │ 10357 │\n",
       "└────────────────┴───────┘\n"
      ]
     },
     "metadata": {},
     "output_type": "display_data"
    },
    {
     "data": {
      "text/html": [
       "<pre style=\"white-space:pre;overflow-x:auto;line-height:normal;font-family:Menlo,'DejaVu Sans Mono',consolas,'Courier New',monospace\">\n",
       "<span style=\"color: #008080; text-decoration-color: #008080; font-weight: bold\">Total Time Taken:</span><span style=\"color: #008080; text-decoration-color: #008080\"> </span><span style=\"color: #008080; text-decoration-color: #008080; font-weight: bold\">18.</span><span style=\"color: #008080; text-decoration-color: #008080\">02s</span>\n",
       "</pre>\n"
      ],
      "text/plain": [
       "\n",
       "\u001b[1;36mTotal Time Taken:\u001b[0m\u001b[36m \u001b[0m\u001b[1;36m18.\u001b[0m\u001b[36m02s\u001b[0m\n"
      ]
     },
     "metadata": {},
     "output_type": "display_data"
    }
   ],
   "source": [
    "new_response = agent.run(\"What about some nice shoes, same budget as before?\", context=response)\n",
    "print_query_agent_response(new_response)"
   ]
  },
  {
   "cell_type": "markdown",
   "metadata": {
    "id": "HTUE7S7d_85T"
   },
   "source": [
    "Now let's try a question that sholud require an aggregation. Let's see which brand lists the most shoes."
   ]
  },
  {
   "cell_type": "code",
   "execution_count": 7,
   "metadata": {
    "colab": {
     "base_uri": "https://localhost:8080/",
     "height": 657
    },
    "id": "n5X5wCoYAOdi",
    "outputId": "b95a6455-c07d-4838-e3f9-0bb33885d58d"
   },
   "outputs": [
    {
     "data": {
      "text/html": [
       "<pre style=\"white-space:pre;overflow-x:auto;line-height:normal;font-family:Menlo,'DejaVu Sans Mono',consolas,'Courier New',monospace\">╭─────────────────────────────────────────────── 🔍 Original Query ───────────────────────────────────────────────╮\n",
       "│                                                                                                                 │\n",
       "│ What is the the name of the brand that lists the most shoes?                                                    │\n",
       "│                                                                                                                 │\n",
       "╰─────────────────────────────────────────────────────────────────────────────────────────────────────────────────╯\n",
       "</pre>\n"
      ],
      "text/plain": [
       "╭─────────────────────────────────────────────── 🔍 Original Query ───────────────────────────────────────────────╮\n",
       "│                                                                                                                 │\n",
       "│ What is the the name of the brand that lists the most shoes?                                                    │\n",
       "│                                                                                                                 │\n",
       "╰─────────────────────────────────────────────────────────────────────────────────────────────────────────────────╯\n"
      ]
     },
     "metadata": {},
     "output_type": "display_data"
    },
    {
     "data": {
      "text/html": [
       "<pre style=\"white-space:pre;overflow-x:auto;line-height:normal;font-family:Menlo,'DejaVu Sans Mono',consolas,'Courier New',monospace\"><span style=\"color: #008080; text-decoration-color: #008080\">╭────────────────────────────────────────────────</span> 📝 Final Answer <span style=\"color: #008080; text-decoration-color: #008080\">────────────────────────────────────────────────╮</span>\n",
       "<span style=\"color: #008080; text-decoration-color: #008080\">│                                                                                                                 │</span>\n",
       "<span style=\"color: #008080; text-decoration-color: #008080\">│ The brand that lists the most shoes is Loom &amp; Aura with a total of 118 shoe listings.                           │</span>\n",
       "<span style=\"color: #008080; text-decoration-color: #008080\">│                                                                                                                 │</span>\n",
       "<span style=\"color: #008080; text-decoration-color: #008080\">╰─────────────────────────────────────────────────────────────────────────────────────────────────────────────────╯</span>\n",
       "</pre>\n"
      ],
      "text/plain": [
       "\u001b[36m╭─\u001b[0m\u001b[36m───────────────────────────────────────────────\u001b[0m 📝 Final Answer \u001b[36m───────────────────────────────────────────────\u001b[0m\u001b[36m─╮\u001b[0m\n",
       "\u001b[36m│\u001b[0m\u001b[36m                                                                                                                 \u001b[0m\u001b[36m│\u001b[0m\n",
       "\u001b[36m│\u001b[0m\u001b[36m \u001b[0m\u001b[36mThe brand that lists the most shoes is Loom & Aura with a total of 118 shoe listings.\u001b[0m\u001b[36m                          \u001b[0m\u001b[36m \u001b[0m\u001b[36m│\u001b[0m\n",
       "\u001b[36m│\u001b[0m\u001b[36m                                                                                                                 \u001b[0m\u001b[36m│\u001b[0m\n",
       "\u001b[36m╰─────────────────────────────────────────────────────────────────────────────────────────────────────────────────╯\u001b[0m\n"
      ]
     },
     "metadata": {},
     "output_type": "display_data"
    },
    {
     "data": {
      "text/html": [
       "<pre style=\"white-space:pre;overflow-x:auto;line-height:normal;font-family:Menlo,'DejaVu Sans Mono',consolas,'Courier New',monospace\"><span style=\"color: #d75f5f; text-decoration-color: #d75f5f\">╭─────────────────────────────────────────────────────────────────────────────────────────────────────────────────╮</span>\n",
       "<span style=\"color: #d75f5f; text-decoration-color: #d75f5f\">│                                                                                                                 │</span>\n",
       "<span style=\"color: #d75f5f; text-decoration-color: #d75f5f\">│ 🔭 No Searches Run                                                                                              │</span>\n",
       "<span style=\"color: #d75f5f; text-decoration-color: #d75f5f\">│                                                                                                                 │</span>\n",
       "<span style=\"color: #d75f5f; text-decoration-color: #d75f5f\">╰─────────────────────────────────────────────────────────────────────────────────────────────────────────────────╯</span>\n",
       "</pre>\n"
      ],
      "text/plain": [
       "\u001b[38;5;167m╭─────────────────────────────────────────────────────────────────────────────────────────────────────────────────╮\u001b[0m\n",
       "\u001b[38;5;167m│\u001b[0m\u001b[38;5;167m                                                                                                                 \u001b[0m\u001b[38;5;167m│\u001b[0m\n",
       "\u001b[38;5;167m│\u001b[0m\u001b[38;5;167m \u001b[0m\u001b[38;5;167m🔭 No Searches Run\u001b[0m\u001b[38;5;167m                                                                                             \u001b[0m\u001b[38;5;167m \u001b[0m\u001b[38;5;167m│\u001b[0m\n",
       "\u001b[38;5;167m│\u001b[0m\u001b[38;5;167m                                                                                                                 \u001b[0m\u001b[38;5;167m│\u001b[0m\n",
       "\u001b[38;5;167m╰─────────────────────────────────────────────────────────────────────────────────────────────────────────────────╯\u001b[0m\n"
      ]
     },
     "metadata": {},
     "output_type": "display_data"
    },
    {
     "data": {
      "text/html": [
       "<pre style=\"white-space:pre;overflow-x:auto;line-height:normal;font-family:Menlo,'DejaVu Sans Mono',consolas,'Courier New',monospace\"><span style=\"color: #c0c0c0; text-decoration-color: #c0c0c0\">╭────────────────────────────────────────────</span> 📊 Aggregations Run 1/1 <span style=\"color: #c0c0c0; text-decoration-color: #c0c0c0\">────────────────────────────────────────────╮</span>\n",
       "<span style=\"color: #c0c0c0; text-decoration-color: #c0c0c0\">│                                                                                                                 │</span>\n",
       "<span style=\"color: #c0c0c0; text-decoration-color: #c0c0c0\">│ </span><span style=\"color: #800080; text-decoration-color: #800080; font-weight: bold\">AggregationResultWithCollection</span><span style=\"color: #c0c0c0; text-decoration-color: #c0c0c0; font-weight: bold\">(</span><span style=\"color: #c0c0c0; text-decoration-color: #c0c0c0\">                                                                                │</span>\n",
       "<span style=\"color: #c0c0c0; text-decoration-color: #c0c0c0\">│     </span><span style=\"color: #808000; text-decoration-color: #808000\">search_query</span><span style=\"color: #c0c0c0; text-decoration-color: #c0c0c0\">=</span><span style=\"color: #800080; text-decoration-color: #800080; font-style: italic\">None</span><span style=\"color: #c0c0c0; text-decoration-color: #c0c0c0\">,                                                                                          │</span>\n",
       "<span style=\"color: #c0c0c0; text-decoration-color: #c0c0c0\">│     </span><span style=\"color: #808000; text-decoration-color: #808000\">groupby_property</span><span style=\"color: #c0c0c0; text-decoration-color: #c0c0c0\">=</span><span style=\"color: #008000; text-decoration-color: #008000\">'brand'</span><span style=\"color: #c0c0c0; text-decoration-color: #c0c0c0\">,                                                                                   │</span>\n",
       "<span style=\"color: #c0c0c0; text-decoration-color: #c0c0c0\">│     </span><span style=\"color: #808000; text-decoration-color: #808000\">aggregations</span><span style=\"color: #c0c0c0; text-decoration-color: #c0c0c0\">=</span><span style=\"color: #c0c0c0; text-decoration-color: #c0c0c0; font-weight: bold\">[</span><span style=\"color: #c0c0c0; text-decoration-color: #c0c0c0\">                                                                                              │</span>\n",
       "<span style=\"color: #c0c0c0; text-decoration-color: #c0c0c0\">│         </span><span style=\"color: #800080; text-decoration-color: #800080; font-weight: bold\">IntegerPropertyAggregation</span><span style=\"color: #c0c0c0; text-decoration-color: #c0c0c0; font-weight: bold\">(</span><span style=\"color: #808000; text-decoration-color: #808000\">property_name</span><span style=\"color: #c0c0c0; text-decoration-color: #c0c0c0\">=</span><span style=\"color: #008000; text-decoration-color: #008000\">'collection'</span><span style=\"color: #c0c0c0; text-decoration-color: #c0c0c0\">, </span><span style=\"color: #808000; text-decoration-color: #808000\">metrics</span><span style=\"color: #c0c0c0; text-decoration-color: #c0c0c0\">=</span><span style=\"color: #c0c0c0; text-decoration-color: #c0c0c0; font-weight: bold\">&lt;</span><span style=\"color: #ff00ff; text-decoration-color: #ff00ff; font-weight: bold\">NumericMetrics.COUNT:</span><span style=\"color: #000000; text-decoration-color: #000000\"> </span><span style=\"color: #008000; text-decoration-color: #008000\">'COUNT'</span><span style=\"color: #c0c0c0; text-decoration-color: #c0c0c0; font-weight: bold\">&gt;)</span><span style=\"color: #c0c0c0; text-decoration-color: #c0c0c0\">         │</span>\n",
       "<span style=\"color: #c0c0c0; text-decoration-color: #c0c0c0\">│     </span><span style=\"color: #c0c0c0; text-decoration-color: #c0c0c0; font-weight: bold\">]</span><span style=\"color: #c0c0c0; text-decoration-color: #c0c0c0\">,                                                                                                          │</span>\n",
       "<span style=\"color: #c0c0c0; text-decoration-color: #c0c0c0\">│     </span><span style=\"color: #808000; text-decoration-color: #808000\">filters</span><span style=\"color: #c0c0c0; text-decoration-color: #c0c0c0\">=</span><span style=\"color: #c0c0c0; text-decoration-color: #c0c0c0; font-weight: bold\">[]</span><span style=\"color: #c0c0c0; text-decoration-color: #c0c0c0\">,                                                                                                 │</span>\n",
       "<span style=\"color: #c0c0c0; text-decoration-color: #c0c0c0\">│     </span><span style=\"color: #808000; text-decoration-color: #808000\">collection</span><span style=\"color: #c0c0c0; text-decoration-color: #c0c0c0\">=</span><span style=\"color: #008000; text-decoration-color: #008000\">'Ecommerce'</span><span style=\"color: #c0c0c0; text-decoration-color: #c0c0c0\">                                                                                      │</span>\n",
       "<span style=\"color: #c0c0c0; text-decoration-color: #c0c0c0\">│ </span><span style=\"color: #c0c0c0; text-decoration-color: #c0c0c0; font-weight: bold\">)</span><span style=\"color: #c0c0c0; text-decoration-color: #c0c0c0\">                                                                                                               │</span>\n",
       "<span style=\"color: #c0c0c0; text-decoration-color: #c0c0c0\">│                                                                                                                 │</span>\n",
       "<span style=\"color: #c0c0c0; text-decoration-color: #c0c0c0\">╰─────────────────────────────────────────────────────────────────────────────────────────────────────────────────╯</span>\n",
       "</pre>\n"
      ],
      "text/plain": [
       "\u001b[37m╭─\u001b[0m\u001b[37m───────────────────────────────────────────\u001b[0m 📊 Aggregations Run 1/1 \u001b[37m───────────────────────────────────────────\u001b[0m\u001b[37m─╮\u001b[0m\n",
       "\u001b[37m│\u001b[0m\u001b[37m                                                                                                                 \u001b[0m\u001b[37m│\u001b[0m\n",
       "\u001b[37m│\u001b[0m\u001b[37m \u001b[0m\u001b[1;35mAggregationResultWithCollection\u001b[0m\u001b[1;37m(\u001b[0m\u001b[37m                                                                               \u001b[0m\u001b[37m \u001b[0m\u001b[37m│\u001b[0m\n",
       "\u001b[37m│\u001b[0m\u001b[37m \u001b[0m\u001b[37m    \u001b[0m\u001b[33msearch_query\u001b[0m\u001b[37m=\u001b[0m\u001b[3;35mNone\u001b[0m\u001b[37m,\u001b[0m\u001b[37m                                                                                         \u001b[0m\u001b[37m \u001b[0m\u001b[37m│\u001b[0m\n",
       "\u001b[37m│\u001b[0m\u001b[37m \u001b[0m\u001b[37m    \u001b[0m\u001b[33mgroupby_property\u001b[0m\u001b[37m=\u001b[0m\u001b[32m'brand'\u001b[0m\u001b[37m,\u001b[0m\u001b[37m                                                                                  \u001b[0m\u001b[37m \u001b[0m\u001b[37m│\u001b[0m\n",
       "\u001b[37m│\u001b[0m\u001b[37m \u001b[0m\u001b[37m    \u001b[0m\u001b[33maggregations\u001b[0m\u001b[37m=\u001b[0m\u001b[1;37m[\u001b[0m\u001b[37m                                                                                             \u001b[0m\u001b[37m \u001b[0m\u001b[37m│\u001b[0m\n",
       "\u001b[37m│\u001b[0m\u001b[37m \u001b[0m\u001b[37m        \u001b[0m\u001b[1;35mIntegerPropertyAggregation\u001b[0m\u001b[1;37m(\u001b[0m\u001b[33mproperty_name\u001b[0m\u001b[37m=\u001b[0m\u001b[32m'collection'\u001b[0m\u001b[37m, \u001b[0m\u001b[33mmetrics\u001b[0m\u001b[37m=\u001b[0m\u001b[1;37m<\u001b[0m\u001b[1;95mNumericMetrics.COUNT:\u001b[0m\u001b[39m \u001b[0m\u001b[32m'COUNT'\u001b[0m\u001b[1;37m>\u001b[0m\u001b[1;37m)\u001b[0m\u001b[37m        \u001b[0m\u001b[37m \u001b[0m\u001b[37m│\u001b[0m\n",
       "\u001b[37m│\u001b[0m\u001b[37m \u001b[0m\u001b[37m    \u001b[0m\u001b[1;37m]\u001b[0m\u001b[37m,\u001b[0m\u001b[37m                                                                                                         \u001b[0m\u001b[37m \u001b[0m\u001b[37m│\u001b[0m\n",
       "\u001b[37m│\u001b[0m\u001b[37m \u001b[0m\u001b[37m    \u001b[0m\u001b[33mfilters\u001b[0m\u001b[37m=\u001b[0m\u001b[1;37m[\u001b[0m\u001b[1;37m]\u001b[0m\u001b[37m,\u001b[0m\u001b[37m                                                                                                \u001b[0m\u001b[37m \u001b[0m\u001b[37m│\u001b[0m\n",
       "\u001b[37m│\u001b[0m\u001b[37m \u001b[0m\u001b[37m    \u001b[0m\u001b[33mcollection\u001b[0m\u001b[37m=\u001b[0m\u001b[32m'Ecommerce'\u001b[0m\u001b[37m                                                                                     \u001b[0m\u001b[37m \u001b[0m\u001b[37m│\u001b[0m\n",
       "\u001b[37m│\u001b[0m\u001b[37m \u001b[0m\u001b[1;37m)\u001b[0m\u001b[37m                                                                                                              \u001b[0m\u001b[37m \u001b[0m\u001b[37m│\u001b[0m\n",
       "\u001b[37m│\u001b[0m\u001b[37m                                                                                                                 \u001b[0m\u001b[37m│\u001b[0m\n",
       "\u001b[37m╰─────────────────────────────────────────────────────────────────────────────────────────────────────────────────╯\u001b[0m\n"
      ]
     },
     "metadata": {},
     "output_type": "display_data"
    },
    {
     "name": "stdout",
     "output_type": "stream",
     "text": [
      "\n",
      "\n"
     ]
    },
    {
     "data": {
      "text/html": [
       "<pre style=\"white-space:pre;overflow-x:auto;line-height:normal;font-family:Menlo,'DejaVu Sans Mono',consolas,'Courier New',monospace\"><span style=\"font-style: italic\">   📊 Usage Statistics   </span>\n",
       "┌────────────────┬──────┐\n",
       "│ LLM Requests:  │ 3    │\n",
       "│ Input Tokens:  │ 3976 │\n",
       "│ Output Tokens: │ 159  │\n",
       "│ Total Tokens:  │ 4135 │\n",
       "└────────────────┴──────┘\n",
       "</pre>\n"
      ],
      "text/plain": [
       "\u001b[3m   📊 Usage Statistics   \u001b[0m\n",
       "┌────────────────┬──────┐\n",
       "│ LLM Requests:  │ 3    │\n",
       "│ Input Tokens:  │ 3976 │\n",
       "│ Output Tokens: │ 159  │\n",
       "│ Total Tokens:  │ 4135 │\n",
       "└────────────────┴──────┘\n"
      ]
     },
     "metadata": {},
     "output_type": "display_data"
    },
    {
     "data": {
      "text/html": [
       "<pre style=\"white-space:pre;overflow-x:auto;line-height:normal;font-family:Menlo,'DejaVu Sans Mono',consolas,'Courier New',monospace\">\n",
       "<span style=\"color: #008080; text-decoration-color: #008080; font-weight: bold\">Total Time Taken:</span><span style=\"color: #008080; text-decoration-color: #008080\"> </span><span style=\"color: #008080; text-decoration-color: #008080; font-weight: bold\">5.</span><span style=\"color: #008080; text-decoration-color: #008080\">33s</span>\n",
       "</pre>\n"
      ],
      "text/plain": [
       "\n",
       "\u001b[1;36mTotal Time Taken:\u001b[0m\u001b[36m \u001b[0m\u001b[1;36m5.\u001b[0m\u001b[36m33s\u001b[0m\n"
      ]
     },
     "metadata": {},
     "output_type": "display_data"
    }
   ],
   "source": [
    "response = agent.run(\"What is the the name of the brand that lists the most shoes?\")\n",
    "print_query_agent_response(response)"
   ]
  },
  {
   "cell_type": "markdown",
   "metadata": {
    "id": "sl78PHYmBe2s"
   },
   "source": [
    "### Search over multiple collections\n",
    "\n",
    "In some cases, we need to combine the results of searches across multiple collections. From the result above, we can see that \"Loom & Aura\" lists the most shoes.\n",
    "\n",
    "Let's imagine a scenario where the user would now want to find out more about this company, _as well_ as the items that they sell."
   ]
  },
  {
   "cell_type": "code",
   "execution_count": 9,
   "metadata": {
    "colab": {
     "base_uri": "https://localhost:8080/",
     "height": 1000
    },
    "id": "boJHOMyAttEq",
    "outputId": "dc8d3d7f-4b56-4f0a-d727-42f14ee626f6"
   },
   "outputs": [
    {
     "data": {
      "text/html": [
       "<pre style=\"white-space:pre;overflow-x:auto;line-height:normal;font-family:Menlo,'DejaVu Sans Mono',consolas,'Courier New',monospace\">╭─────────────────────────────────────────────── 🔍 Original Query ───────────────────────────────────────────────╮\n",
       "│                                                                                                                 │\n",
       "│ Does the brand 'Loom &amp; Aura' have a parent brand or child brands and what countries do they operate from? Also, │\n",
       "│ what's the average price of a item from 'Loom &amp; Aura'?                                                          │\n",
       "│                                                                                                                 │\n",
       "╰─────────────────────────────────────────────────────────────────────────────────────────────────────────────────╯\n",
       "</pre>\n"
      ],
      "text/plain": [
       "╭─────────────────────────────────────────────── 🔍 Original Query ───────────────────────────────────────────────╮\n",
       "│                                                                                                                 │\n",
       "│ Does the brand 'Loom & Aura' have a parent brand or child brands and what countries do they operate from? Also, │\n",
       "│ what's the average price of a item from 'Loom & Aura'?                                                          │\n",
       "│                                                                                                                 │\n",
       "╰─────────────────────────────────────────────────────────────────────────────────────────────────────────────────╯\n"
      ]
     },
     "metadata": {},
     "output_type": "display_data"
    },
    {
     "data": {
      "text/html": [
       "<pre style=\"white-space:pre;overflow-x:auto;line-height:normal;font-family:Menlo,'DejaVu Sans Mono',consolas,'Courier New',monospace\"><span style=\"color: #008080; text-decoration-color: #008080\">╭────────────────────────────────────────────────</span> 📝 Final Answer <span style=\"color: #008080; text-decoration-color: #008080\">────────────────────────────────────────────────╮</span>\n",
       "<span style=\"color: #008080; text-decoration-color: #008080\">│                                                                                                                 │</span>\n",
       "<span style=\"color: #008080; text-decoration-color: #008080\">│ Loom &amp; Aura is itself a well-established brand based in Italy and operates as the parent brand to several child │</span>\n",
       "<span style=\"color: #008080; text-decoration-color: #008080\">│ brands. These child brands include 'Loom &amp; Aura Active', 'Loom &amp; Aura Kids', 'Nova Nest', 'Vivid Verse', 'Loom  │</span>\n",
       "<span style=\"color: #008080; text-decoration-color: #008080\">│ Luxe', 'Saffron Sage', 'Stellar Stitch', 'Nova Nectar', 'Canvas Core', and 'Loom Lure'. The countries           │</span>\n",
       "<span style=\"color: #008080; text-decoration-color: #008080\">│ associated with the operations or origins of these child brands include Italy, USA, UK, Spain, South Korea,     │</span>\n",
       "<span style=\"color: #008080; text-decoration-color: #008080\">│ Japan, and some extend beyond Italy as suggested by the presence of these brands in different countries.        │</span>\n",
       "<span style=\"color: #008080; text-decoration-color: #008080\">│                                                                                                                 │</span>\n",
       "<span style=\"color: #008080; text-decoration-color: #008080\">│ The average price of an item from Loom &amp; Aura is approximately $87.11. This reflects the brand's positioning as │</span>\n",
       "<span style=\"color: #008080; text-decoration-color: #008080\">│ offering items of timeless elegance and quality craftsmanship.                                                  │</span>\n",
       "<span style=\"color: #008080; text-decoration-color: #008080\">│                                                                                                                 │</span>\n",
       "<span style=\"color: #008080; text-decoration-color: #008080\">╰─────────────────────────────────────────────────────────────────────────────────────────────────────────────────╯</span>\n",
       "</pre>\n"
      ],
      "text/plain": [
       "\u001b[36m╭─\u001b[0m\u001b[36m───────────────────────────────────────────────\u001b[0m 📝 Final Answer \u001b[36m───────────────────────────────────────────────\u001b[0m\u001b[36m─╮\u001b[0m\n",
       "\u001b[36m│\u001b[0m\u001b[36m                                                                                                                 \u001b[0m\u001b[36m│\u001b[0m\n",
       "\u001b[36m│\u001b[0m\u001b[36m \u001b[0m\u001b[36mLoom & Aura is itself a well-established brand based in Italy and operates as the parent brand to several child\u001b[0m\u001b[36m \u001b[0m\u001b[36m│\u001b[0m\n",
       "\u001b[36m│\u001b[0m\u001b[36m \u001b[0m\u001b[36mbrands. These child brands include 'Loom & Aura Active', 'Loom & Aura Kids', 'Nova Nest', 'Vivid Verse', 'Loom \u001b[0m\u001b[36m \u001b[0m\u001b[36m│\u001b[0m\n",
       "\u001b[36m│\u001b[0m\u001b[36m \u001b[0m\u001b[36mLuxe', 'Saffron Sage', 'Stellar Stitch', 'Nova Nectar', 'Canvas Core', and 'Loom Lure'. The countries \u001b[0m\u001b[36m         \u001b[0m\u001b[36m \u001b[0m\u001b[36m│\u001b[0m\n",
       "\u001b[36m│\u001b[0m\u001b[36m \u001b[0m\u001b[36massociated with the operations or origins of these child brands include Italy, USA, UK, Spain, South Korea, \u001b[0m\u001b[36m   \u001b[0m\u001b[36m \u001b[0m\u001b[36m│\u001b[0m\n",
       "\u001b[36m│\u001b[0m\u001b[36m \u001b[0m\u001b[36mJapan, and some extend beyond Italy as suggested by the presence of these brands in different countries. \u001b[0m\u001b[36m      \u001b[0m\u001b[36m \u001b[0m\u001b[36m│\u001b[0m\n",
       "\u001b[36m│\u001b[0m\u001b[36m \u001b[0m\u001b[36m                                                                                                               \u001b[0m\u001b[36m \u001b[0m\u001b[36m│\u001b[0m\n",
       "\u001b[36m│\u001b[0m\u001b[36m \u001b[0m\u001b[36mThe average price of an item from Loom & Aura is approximately $87.11. This reflects the brand's positioning as\u001b[0m\u001b[36m \u001b[0m\u001b[36m│\u001b[0m\n",
       "\u001b[36m│\u001b[0m\u001b[36m \u001b[0m\u001b[36moffering items of timeless elegance and quality craftsmanship.\u001b[0m\u001b[36m                                                 \u001b[0m\u001b[36m \u001b[0m\u001b[36m│\u001b[0m\n",
       "\u001b[36m│\u001b[0m\u001b[36m                                                                                                                 \u001b[0m\u001b[36m│\u001b[0m\n",
       "\u001b[36m╰─────────────────────────────────────────────────────────────────────────────────────────────────────────────────╯\u001b[0m\n"
      ]
     },
     "metadata": {},
     "output_type": "display_data"
    },
    {
     "data": {
      "text/html": [
       "<pre style=\"white-space:pre;overflow-x:auto;line-height:normal;font-family:Menlo,'DejaVu Sans Mono',consolas,'Courier New',monospace\"><span style=\"color: #c0c0c0; text-decoration-color: #c0c0c0\">╭───────────────────────────────────────────</span> 🔭 Searches Executed 1/2 <span style=\"color: #c0c0c0; text-decoration-color: #c0c0c0\">────────────────────────────────────────────╮</span>\n",
       "<span style=\"color: #c0c0c0; text-decoration-color: #c0c0c0\">│                                                                                                                 │</span>\n",
       "<span style=\"color: #c0c0c0; text-decoration-color: #c0c0c0\">│ </span><span style=\"color: #800080; text-decoration-color: #800080; font-weight: bold\">QueryResultWithCollection</span><span style=\"color: #c0c0c0; text-decoration-color: #c0c0c0; font-weight: bold\">(</span><span style=\"color: #c0c0c0; text-decoration-color: #c0c0c0\">                                                                                      │</span>\n",
       "<span style=\"color: #c0c0c0; text-decoration-color: #c0c0c0\">│     </span><span style=\"color: #808000; text-decoration-color: #808000\">queries</span><span style=\"color: #c0c0c0; text-decoration-color: #c0c0c0\">=</span><span style=\"color: #c0c0c0; text-decoration-color: #c0c0c0; font-weight: bold\">[</span><span style=\"color: #008000; text-decoration-color: #008000\">'parent brand of Loom &amp; Aura'</span><span style=\"color: #c0c0c0; text-decoration-color: #c0c0c0\">, </span><span style=\"color: #008000; text-decoration-color: #008000\">'child brands of Loom &amp; Aura'</span><span style=\"color: #c0c0c0; text-decoration-color: #c0c0c0; font-weight: bold\">]</span><span style=\"color: #c0c0c0; text-decoration-color: #c0c0c0\">,                                     │</span>\n",
       "<span style=\"color: #c0c0c0; text-decoration-color: #c0c0c0\">│     </span><span style=\"color: #808000; text-decoration-color: #808000\">filters</span><span style=\"color: #c0c0c0; text-decoration-color: #c0c0c0\">=</span><span style=\"color: #c0c0c0; text-decoration-color: #c0c0c0; font-weight: bold\">[[]</span><span style=\"color: #c0c0c0; text-decoration-color: #c0c0c0\">, </span><span style=\"color: #c0c0c0; text-decoration-color: #c0c0c0; font-weight: bold\">[]]</span><span style=\"color: #c0c0c0; text-decoration-color: #c0c0c0\">,                                                                                           │</span>\n",
       "<span style=\"color: #c0c0c0; text-decoration-color: #c0c0c0\">│     </span><span style=\"color: #808000; text-decoration-color: #808000\">filter_operators</span><span style=\"color: #c0c0c0; text-decoration-color: #c0c0c0\">=</span><span style=\"color: #008000; text-decoration-color: #008000\">'AND'</span><span style=\"color: #c0c0c0; text-decoration-color: #c0c0c0\">,                                                                                     │</span>\n",
       "<span style=\"color: #c0c0c0; text-decoration-color: #c0c0c0\">│     </span><span style=\"color: #808000; text-decoration-color: #808000\">collection</span><span style=\"color: #c0c0c0; text-decoration-color: #c0c0c0\">=</span><span style=\"color: #008000; text-decoration-color: #008000\">'Brands'</span><span style=\"color: #c0c0c0; text-decoration-color: #c0c0c0\">                                                                                         │</span>\n",
       "<span style=\"color: #c0c0c0; text-decoration-color: #c0c0c0\">│ </span><span style=\"color: #c0c0c0; text-decoration-color: #c0c0c0; font-weight: bold\">)</span><span style=\"color: #c0c0c0; text-decoration-color: #c0c0c0\">                                                                                                               │</span>\n",
       "<span style=\"color: #c0c0c0; text-decoration-color: #c0c0c0\">│                                                                                                                 │</span>\n",
       "<span style=\"color: #c0c0c0; text-decoration-color: #c0c0c0\">╰─────────────────────────────────────────────────────────────────────────────────────────────────────────────────╯</span>\n",
       "</pre>\n"
      ],
      "text/plain": [
       "\u001b[37m╭─\u001b[0m\u001b[37m──────────────────────────────────────────\u001b[0m 🔭 Searches Executed 1/2 \u001b[37m───────────────────────────────────────────\u001b[0m\u001b[37m─╮\u001b[0m\n",
       "\u001b[37m│\u001b[0m\u001b[37m                                                                                                                 \u001b[0m\u001b[37m│\u001b[0m\n",
       "\u001b[37m│\u001b[0m\u001b[37m \u001b[0m\u001b[1;35mQueryResultWithCollection\u001b[0m\u001b[1;37m(\u001b[0m\u001b[37m                                                                                     \u001b[0m\u001b[37m \u001b[0m\u001b[37m│\u001b[0m\n",
       "\u001b[37m│\u001b[0m\u001b[37m \u001b[0m\u001b[37m    \u001b[0m\u001b[33mqueries\u001b[0m\u001b[37m=\u001b[0m\u001b[1;37m[\u001b[0m\u001b[32m'parent brand of Loom & Aura'\u001b[0m\u001b[37m, \u001b[0m\u001b[32m'child brands of Loom & Aura'\u001b[0m\u001b[1;37m]\u001b[0m\u001b[37m,\u001b[0m\u001b[37m                                    \u001b[0m\u001b[37m \u001b[0m\u001b[37m│\u001b[0m\n",
       "\u001b[37m│\u001b[0m\u001b[37m \u001b[0m\u001b[37m    \u001b[0m\u001b[33mfilters\u001b[0m\u001b[37m=\u001b[0m\u001b[1;37m[\u001b[0m\u001b[1;37m[\u001b[0m\u001b[1;37m]\u001b[0m\u001b[37m, \u001b[0m\u001b[1;37m[\u001b[0m\u001b[1;37m]\u001b[0m\u001b[1;37m]\u001b[0m\u001b[37m,\u001b[0m\u001b[37m                                                                                          \u001b[0m\u001b[37m \u001b[0m\u001b[37m│\u001b[0m\n",
       "\u001b[37m│\u001b[0m\u001b[37m \u001b[0m\u001b[37m    \u001b[0m\u001b[33mfilter_operators\u001b[0m\u001b[37m=\u001b[0m\u001b[32m'AND'\u001b[0m\u001b[37m,\u001b[0m\u001b[37m                                                                                    \u001b[0m\u001b[37m \u001b[0m\u001b[37m│\u001b[0m\n",
       "\u001b[37m│\u001b[0m\u001b[37m \u001b[0m\u001b[37m    \u001b[0m\u001b[33mcollection\u001b[0m\u001b[37m=\u001b[0m\u001b[32m'Brands'\u001b[0m\u001b[37m                                                                                        \u001b[0m\u001b[37m \u001b[0m\u001b[37m│\u001b[0m\n",
       "\u001b[37m│\u001b[0m\u001b[37m \u001b[0m\u001b[1;37m)\u001b[0m\u001b[37m                                                                                                              \u001b[0m\u001b[37m \u001b[0m\u001b[37m│\u001b[0m\n",
       "\u001b[37m│\u001b[0m\u001b[37m                                                                                                                 \u001b[0m\u001b[37m│\u001b[0m\n",
       "\u001b[37m╰─────────────────────────────────────────────────────────────────────────────────────────────────────────────────╯\u001b[0m\n"
      ]
     },
     "metadata": {},
     "output_type": "display_data"
    },
    {
     "data": {
      "text/html": [
       "<pre style=\"white-space:pre;overflow-x:auto;line-height:normal;font-family:Menlo,'DejaVu Sans Mono',consolas,'Courier New',monospace\"><span style=\"color: #c0c0c0; text-decoration-color: #c0c0c0\">╭───────────────────────────────────────────</span> 🔭 Searches Executed 2/2 <span style=\"color: #c0c0c0; text-decoration-color: #c0c0c0\">────────────────────────────────────────────╮</span>\n",
       "<span style=\"color: #c0c0c0; text-decoration-color: #c0c0c0\">│                                                                                                                 │</span>\n",
       "<span style=\"color: #c0c0c0; text-decoration-color: #c0c0c0\">│ </span><span style=\"color: #800080; text-decoration-color: #800080; font-weight: bold\">QueryResultWithCollection</span><span style=\"color: #c0c0c0; text-decoration-color: #c0c0c0; font-weight: bold\">(</span><span style=\"color: #c0c0c0; text-decoration-color: #c0c0c0\">                                                                                      │</span>\n",
       "<span style=\"color: #c0c0c0; text-decoration-color: #c0c0c0\">│     </span><span style=\"color: #808000; text-decoration-color: #808000\">queries</span><span style=\"color: #c0c0c0; text-decoration-color: #c0c0c0\">=</span><span style=\"color: #c0c0c0; text-decoration-color: #c0c0c0; font-weight: bold\">[</span><span style=\"color: #008000; text-decoration-color: #008000\">'Loom &amp; Aura'</span><span style=\"color: #c0c0c0; text-decoration-color: #c0c0c0; font-weight: bold\">]</span><span style=\"color: #c0c0c0; text-decoration-color: #c0c0c0\">,                                                                                    │</span>\n",
       "<span style=\"color: #c0c0c0; text-decoration-color: #c0c0c0\">│     </span><span style=\"color: #808000; text-decoration-color: #808000\">filters</span><span style=\"color: #c0c0c0; text-decoration-color: #c0c0c0\">=</span><span style=\"color: #c0c0c0; text-decoration-color: #c0c0c0; font-weight: bold\">[</span><span style=\"color: #c0c0c0; text-decoration-color: #c0c0c0\">                                                                                                   │</span>\n",
       "<span style=\"color: #c0c0c0; text-decoration-color: #c0c0c0\">│         </span><span style=\"color: #c0c0c0; text-decoration-color: #c0c0c0; font-weight: bold\">[</span><span style=\"color: #c0c0c0; text-decoration-color: #c0c0c0\">                                                                                                       │</span>\n",
       "<span style=\"color: #c0c0c0; text-decoration-color: #c0c0c0\">│             </span><span style=\"color: #800080; text-decoration-color: #800080; font-weight: bold\">TextPropertyFilter</span><span style=\"color: #c0c0c0; text-decoration-color: #c0c0c0; font-weight: bold\">(</span><span style=\"color: #c0c0c0; text-decoration-color: #c0c0c0\">                                                                                 │</span>\n",
       "<span style=\"color: #c0c0c0; text-decoration-color: #c0c0c0\">│                 </span><span style=\"color: #808000; text-decoration-color: #808000\">property_name</span><span style=\"color: #c0c0c0; text-decoration-color: #c0c0c0\">=</span><span style=\"color: #008000; text-decoration-color: #008000\">'name'</span><span style=\"color: #c0c0c0; text-decoration-color: #c0c0c0\">,                                                                           │</span>\n",
       "<span style=\"color: #c0c0c0; text-decoration-color: #c0c0c0\">│                 </span><span style=\"color: #808000; text-decoration-color: #808000\">operator</span><span style=\"color: #c0c0c0; text-decoration-color: #c0c0c0\">=</span><span style=\"color: #c0c0c0; text-decoration-color: #c0c0c0; font-weight: bold\">&lt;</span><span style=\"color: #ff00ff; text-decoration-color: #ff00ff; font-weight: bold\">ComparisonOperator.LIKE:</span><span style=\"color: #000000; text-decoration-color: #000000\"> </span><span style=\"color: #008000; text-decoration-color: #008000\">'LIKE'</span><span style=\"color: #c0c0c0; text-decoration-color: #c0c0c0; font-weight: bold\">&gt;</span><span style=\"color: #c0c0c0; text-decoration-color: #c0c0c0\">,                                                     │</span>\n",
       "<span style=\"color: #c0c0c0; text-decoration-color: #c0c0c0\">│                 </span><span style=\"color: #808000; text-decoration-color: #808000\">value</span><span style=\"color: #c0c0c0; text-decoration-color: #c0c0c0\">=</span><span style=\"color: #008000; text-decoration-color: #008000\">'Loom &amp; Aura'</span><span style=\"color: #c0c0c0; text-decoration-color: #c0c0c0\">                                                                             │</span>\n",
       "<span style=\"color: #c0c0c0; text-decoration-color: #c0c0c0\">│             </span><span style=\"color: #c0c0c0; text-decoration-color: #c0c0c0; font-weight: bold\">)</span><span style=\"color: #c0c0c0; text-decoration-color: #c0c0c0\">                                                                                                   │</span>\n",
       "<span style=\"color: #c0c0c0; text-decoration-color: #c0c0c0\">│         </span><span style=\"color: #c0c0c0; text-decoration-color: #c0c0c0; font-weight: bold\">]</span><span style=\"color: #c0c0c0; text-decoration-color: #c0c0c0\">                                                                                                       │</span>\n",
       "<span style=\"color: #c0c0c0; text-decoration-color: #c0c0c0\">│     </span><span style=\"color: #c0c0c0; text-decoration-color: #c0c0c0; font-weight: bold\">]</span><span style=\"color: #c0c0c0; text-decoration-color: #c0c0c0\">,                                                                                                          │</span>\n",
       "<span style=\"color: #c0c0c0; text-decoration-color: #c0c0c0\">│     </span><span style=\"color: #808000; text-decoration-color: #808000\">filter_operators</span><span style=\"color: #c0c0c0; text-decoration-color: #c0c0c0\">=</span><span style=\"color: #008000; text-decoration-color: #008000\">'AND'</span><span style=\"color: #c0c0c0; text-decoration-color: #c0c0c0\">,                                                                                     │</span>\n",
       "<span style=\"color: #c0c0c0; text-decoration-color: #c0c0c0\">│     </span><span style=\"color: #808000; text-decoration-color: #808000\">collection</span><span style=\"color: #c0c0c0; text-decoration-color: #c0c0c0\">=</span><span style=\"color: #008000; text-decoration-color: #008000\">'Brands'</span><span style=\"color: #c0c0c0; text-decoration-color: #c0c0c0\">                                                                                         │</span>\n",
       "<span style=\"color: #c0c0c0; text-decoration-color: #c0c0c0\">│ </span><span style=\"color: #c0c0c0; text-decoration-color: #c0c0c0; font-weight: bold\">)</span><span style=\"color: #c0c0c0; text-decoration-color: #c0c0c0\">                                                                                                               │</span>\n",
       "<span style=\"color: #c0c0c0; text-decoration-color: #c0c0c0\">│                                                                                                                 │</span>\n",
       "<span style=\"color: #c0c0c0; text-decoration-color: #c0c0c0\">╰─────────────────────────────────────────────────────────────────────────────────────────────────────────────────╯</span>\n",
       "</pre>\n"
      ],
      "text/plain": [
       "\u001b[37m╭─\u001b[0m\u001b[37m──────────────────────────────────────────\u001b[0m 🔭 Searches Executed 2/2 \u001b[37m───────────────────────────────────────────\u001b[0m\u001b[37m─╮\u001b[0m\n",
       "\u001b[37m│\u001b[0m\u001b[37m                                                                                                                 \u001b[0m\u001b[37m│\u001b[0m\n",
       "\u001b[37m│\u001b[0m\u001b[37m \u001b[0m\u001b[1;35mQueryResultWithCollection\u001b[0m\u001b[1;37m(\u001b[0m\u001b[37m                                                                                     \u001b[0m\u001b[37m \u001b[0m\u001b[37m│\u001b[0m\n",
       "\u001b[37m│\u001b[0m\u001b[37m \u001b[0m\u001b[37m    \u001b[0m\u001b[33mqueries\u001b[0m\u001b[37m=\u001b[0m\u001b[1;37m[\u001b[0m\u001b[32m'Loom & Aura'\u001b[0m\u001b[1;37m]\u001b[0m\u001b[37m,\u001b[0m\u001b[37m                                                                                   \u001b[0m\u001b[37m \u001b[0m\u001b[37m│\u001b[0m\n",
       "\u001b[37m│\u001b[0m\u001b[37m \u001b[0m\u001b[37m    \u001b[0m\u001b[33mfilters\u001b[0m\u001b[37m=\u001b[0m\u001b[1;37m[\u001b[0m\u001b[37m                                                                                                  \u001b[0m\u001b[37m \u001b[0m\u001b[37m│\u001b[0m\n",
       "\u001b[37m│\u001b[0m\u001b[37m \u001b[0m\u001b[37m        \u001b[0m\u001b[1;37m[\u001b[0m\u001b[37m                                                                                                      \u001b[0m\u001b[37m \u001b[0m\u001b[37m│\u001b[0m\n",
       "\u001b[37m│\u001b[0m\u001b[37m \u001b[0m\u001b[37m            \u001b[0m\u001b[1;35mTextPropertyFilter\u001b[0m\u001b[1;37m(\u001b[0m\u001b[37m                                                                                \u001b[0m\u001b[37m \u001b[0m\u001b[37m│\u001b[0m\n",
       "\u001b[37m│\u001b[0m\u001b[37m \u001b[0m\u001b[37m                \u001b[0m\u001b[33mproperty_name\u001b[0m\u001b[37m=\u001b[0m\u001b[32m'name'\u001b[0m\u001b[37m,\u001b[0m\u001b[37m                                                                          \u001b[0m\u001b[37m \u001b[0m\u001b[37m│\u001b[0m\n",
       "\u001b[37m│\u001b[0m\u001b[37m \u001b[0m\u001b[37m                \u001b[0m\u001b[33moperator\u001b[0m\u001b[37m=\u001b[0m\u001b[1;37m<\u001b[0m\u001b[1;95mComparisonOperator.LIKE:\u001b[0m\u001b[39m \u001b[0m\u001b[32m'LIKE'\u001b[0m\u001b[1;37m>\u001b[0m\u001b[37m,\u001b[0m\u001b[37m                                                    \u001b[0m\u001b[37m \u001b[0m\u001b[37m│\u001b[0m\n",
       "\u001b[37m│\u001b[0m\u001b[37m \u001b[0m\u001b[37m                \u001b[0m\u001b[33mvalue\u001b[0m\u001b[37m=\u001b[0m\u001b[32m'Loom & Aura'\u001b[0m\u001b[37m                                                                            \u001b[0m\u001b[37m \u001b[0m\u001b[37m│\u001b[0m\n",
       "\u001b[37m│\u001b[0m\u001b[37m \u001b[0m\u001b[37m            \u001b[0m\u001b[1;37m)\u001b[0m\u001b[37m                                                                                                  \u001b[0m\u001b[37m \u001b[0m\u001b[37m│\u001b[0m\n",
       "\u001b[37m│\u001b[0m\u001b[37m \u001b[0m\u001b[37m        \u001b[0m\u001b[1;37m]\u001b[0m\u001b[37m                                                                                                      \u001b[0m\u001b[37m \u001b[0m\u001b[37m│\u001b[0m\n",
       "\u001b[37m│\u001b[0m\u001b[37m \u001b[0m\u001b[37m    \u001b[0m\u001b[1;37m]\u001b[0m\u001b[37m,\u001b[0m\u001b[37m                                                                                                         \u001b[0m\u001b[37m \u001b[0m\u001b[37m│\u001b[0m\n",
       "\u001b[37m│\u001b[0m\u001b[37m \u001b[0m\u001b[37m    \u001b[0m\u001b[33mfilter_operators\u001b[0m\u001b[37m=\u001b[0m\u001b[32m'AND'\u001b[0m\u001b[37m,\u001b[0m\u001b[37m                                                                                    \u001b[0m\u001b[37m \u001b[0m\u001b[37m│\u001b[0m\n",
       "\u001b[37m│\u001b[0m\u001b[37m \u001b[0m\u001b[37m    \u001b[0m\u001b[33mcollection\u001b[0m\u001b[37m=\u001b[0m\u001b[32m'Brands'\u001b[0m\u001b[37m                                                                                        \u001b[0m\u001b[37m \u001b[0m\u001b[37m│\u001b[0m\n",
       "\u001b[37m│\u001b[0m\u001b[37m \u001b[0m\u001b[1;37m)\u001b[0m\u001b[37m                                                                                                              \u001b[0m\u001b[37m \u001b[0m\u001b[37m│\u001b[0m\n",
       "\u001b[37m│\u001b[0m\u001b[37m                                                                                                                 \u001b[0m\u001b[37m│\u001b[0m\n",
       "\u001b[37m╰─────────────────────────────────────────────────────────────────────────────────────────────────────────────────╯\u001b[0m\n"
      ]
     },
     "metadata": {},
     "output_type": "display_data"
    },
    {
<<<<<<< HEAD
      "cell_type": "markdown",
      "metadata": {
        "id": "70lwuxf1F38d"
      },
      "source": [
        "### Try More Questions\n",
        "\n",
        "For example Let's try to find out more about the brans \"Eko & Stitch\""
=======
     "data": {
      "text/html": [
       "<pre style=\"white-space:pre;overflow-x:auto;line-height:normal;font-family:Menlo,'DejaVu Sans Mono',consolas,'Courier New',monospace\"><span style=\"color: #c0c0c0; text-decoration-color: #c0c0c0\">╭────────────────────────────────────────────</span> 📊 Aggregations Run 1/1 <span style=\"color: #c0c0c0; text-decoration-color: #c0c0c0\">────────────────────────────────────────────╮</span>\n",
       "<span style=\"color: #c0c0c0; text-decoration-color: #c0c0c0\">│                                                                                                                 │</span>\n",
       "<span style=\"color: #c0c0c0; text-decoration-color: #c0c0c0\">│ </span><span style=\"color: #800080; text-decoration-color: #800080; font-weight: bold\">AggregationResultWithCollection</span><span style=\"color: #c0c0c0; text-decoration-color: #c0c0c0; font-weight: bold\">(</span><span style=\"color: #c0c0c0; text-decoration-color: #c0c0c0\">                                                                                │</span>\n",
       "<span style=\"color: #c0c0c0; text-decoration-color: #c0c0c0\">│     </span><span style=\"color: #808000; text-decoration-color: #808000\">search_query</span><span style=\"color: #c0c0c0; text-decoration-color: #c0c0c0\">=</span><span style=\"color: #800080; text-decoration-color: #800080; font-style: italic\">None</span><span style=\"color: #c0c0c0; text-decoration-color: #c0c0c0\">,                                                                                          │</span>\n",
       "<span style=\"color: #c0c0c0; text-decoration-color: #c0c0c0\">│     </span><span style=\"color: #808000; text-decoration-color: #808000\">groupby_property</span><span style=\"color: #c0c0c0; text-decoration-color: #c0c0c0\">=</span><span style=\"color: #800080; text-decoration-color: #800080; font-style: italic\">None</span><span style=\"color: #c0c0c0; text-decoration-color: #c0c0c0\">,                                                                                      │</span>\n",
       "<span style=\"color: #c0c0c0; text-decoration-color: #c0c0c0\">│     </span><span style=\"color: #808000; text-decoration-color: #808000\">aggregations</span><span style=\"color: #c0c0c0; text-decoration-color: #c0c0c0\">=</span><span style=\"color: #c0c0c0; text-decoration-color: #c0c0c0; font-weight: bold\">[</span><span style=\"color: #800080; text-decoration-color: #800080; font-weight: bold\">IntegerPropertyAggregation</span><span style=\"color: #c0c0c0; text-decoration-color: #c0c0c0; font-weight: bold\">(</span><span style=\"color: #808000; text-decoration-color: #808000\">property_name</span><span style=\"color: #c0c0c0; text-decoration-color: #c0c0c0\">=</span><span style=\"color: #008000; text-decoration-color: #008000\">'price'</span><span style=\"color: #c0c0c0; text-decoration-color: #c0c0c0\">, </span><span style=\"color: #808000; text-decoration-color: #808000\">metrics</span><span style=\"color: #c0c0c0; text-decoration-color: #c0c0c0\">=</span><span style=\"color: #c0c0c0; text-decoration-color: #c0c0c0; font-weight: bold\">&lt;</span><span style=\"color: #ff00ff; text-decoration-color: #ff00ff; font-weight: bold\">NumericMetrics.MEAN:</span><span style=\"color: #000000; text-decoration-color: #000000\"> </span><span style=\"color: #008000; text-decoration-color: #008000\">'MEAN'</span><span style=\"color: #000000; text-decoration-color: #000000\">&gt;</span><span style=\"color: #000000; text-decoration-color: #000000; font-weight: bold\">)]</span><span style=\"color: #000000; text-decoration-color: #000000\">,</span><span style=\"color: #c0c0c0; text-decoration-color: #c0c0c0\">    │</span>\n",
       "<span style=\"color: #c0c0c0; text-decoration-color: #c0c0c0\">│ </span><span style=\"color: #000000; text-decoration-color: #000000\">    </span><span style=\"color: #808000; text-decoration-color: #808000\">filters</span><span style=\"color: #000000; text-decoration-color: #000000\">=</span><span style=\"color: #000000; text-decoration-color: #000000; font-weight: bold\">[</span><span style=\"color: #c0c0c0; text-decoration-color: #c0c0c0\">                                                                                                   │</span>\n",
       "<span style=\"color: #c0c0c0; text-decoration-color: #c0c0c0\">│ </span><span style=\"color: #000000; text-decoration-color: #000000\">        </span><span style=\"color: #800080; text-decoration-color: #800080; font-weight: bold\">TextPropertyFilter</span><span style=\"color: #000000; text-decoration-color: #000000; font-weight: bold\">(</span><span style=\"color: #c0c0c0; text-decoration-color: #c0c0c0\">                                                                                     │</span>\n",
       "<span style=\"color: #c0c0c0; text-decoration-color: #c0c0c0\">│ </span><span style=\"color: #000000; text-decoration-color: #000000\">            </span><span style=\"color: #808000; text-decoration-color: #808000\">property_name</span><span style=\"color: #000000; text-decoration-color: #000000\">=</span><span style=\"color: #008000; text-decoration-color: #008000\">'brand'</span><span style=\"color: #000000; text-decoration-color: #000000\">,</span><span style=\"color: #c0c0c0; text-decoration-color: #c0c0c0\">                                                                              │</span>\n",
       "<span style=\"color: #c0c0c0; text-decoration-color: #c0c0c0\">│ </span><span style=\"color: #000000; text-decoration-color: #000000\">            </span><span style=\"color: #808000; text-decoration-color: #808000\">operator</span><span style=\"color: #000000; text-decoration-color: #000000\">=&lt;ComparisonOperator.EQUALS: </span><span style=\"color: #008000; text-decoration-color: #008000\">'='</span><span style=\"color: #c0c0c0; text-decoration-color: #c0c0c0; font-weight: bold\">&gt;</span><span style=\"color: #c0c0c0; text-decoration-color: #c0c0c0\">,                                                          │</span>\n",
       "<span style=\"color: #c0c0c0; text-decoration-color: #c0c0c0\">│             </span><span style=\"color: #808000; text-decoration-color: #808000\">value</span><span style=\"color: #c0c0c0; text-decoration-color: #c0c0c0\">=</span><span style=\"color: #008000; text-decoration-color: #008000\">'Loom &amp; Aura'</span><span style=\"color: #c0c0c0; text-decoration-color: #c0c0c0\">                                                                                 │</span>\n",
       "<span style=\"color: #c0c0c0; text-decoration-color: #c0c0c0\">│         </span><span style=\"color: #c0c0c0; text-decoration-color: #c0c0c0; font-weight: bold\">)</span><span style=\"color: #c0c0c0; text-decoration-color: #c0c0c0\">                                                                                                       │</span>\n",
       "<span style=\"color: #c0c0c0; text-decoration-color: #c0c0c0\">│     </span><span style=\"color: #c0c0c0; text-decoration-color: #c0c0c0; font-weight: bold\">]</span><span style=\"color: #c0c0c0; text-decoration-color: #c0c0c0\">,                                                                                                          │</span>\n",
       "<span style=\"color: #c0c0c0; text-decoration-color: #c0c0c0\">│     </span><span style=\"color: #808000; text-decoration-color: #808000\">collection</span><span style=\"color: #c0c0c0; text-decoration-color: #c0c0c0\">=</span><span style=\"color: #008000; text-decoration-color: #008000\">'Ecommerce'</span><span style=\"color: #c0c0c0; text-decoration-color: #c0c0c0\">                                                                                      │</span>\n",
       "<span style=\"color: #c0c0c0; text-decoration-color: #c0c0c0\">│ </span><span style=\"color: #c0c0c0; text-decoration-color: #c0c0c0; font-weight: bold\">)</span><span style=\"color: #c0c0c0; text-decoration-color: #c0c0c0\">                                                                                                               │</span>\n",
       "<span style=\"color: #c0c0c0; text-decoration-color: #c0c0c0\">│                                                                                                                 │</span>\n",
       "<span style=\"color: #c0c0c0; text-decoration-color: #c0c0c0\">╰─────────────────────────────────────────────────────────────────────────────────────────────────────────────────╯</span>\n",
       "</pre>\n"
      ],
      "text/plain": [
       "\u001b[37m╭─\u001b[0m\u001b[37m───────────────────────────────────────────\u001b[0m 📊 Aggregations Run 1/1 \u001b[37m───────────────────────────────────────────\u001b[0m\u001b[37m─╮\u001b[0m\n",
       "\u001b[37m│\u001b[0m\u001b[37m                                                                                                                 \u001b[0m\u001b[37m│\u001b[0m\n",
       "\u001b[37m│\u001b[0m\u001b[37m \u001b[0m\u001b[1;35mAggregationResultWithCollection\u001b[0m\u001b[1;37m(\u001b[0m\u001b[37m                                                                               \u001b[0m\u001b[37m \u001b[0m\u001b[37m│\u001b[0m\n",
       "\u001b[37m│\u001b[0m\u001b[37m \u001b[0m\u001b[37m    \u001b[0m\u001b[33msearch_query\u001b[0m\u001b[37m=\u001b[0m\u001b[3;35mNone\u001b[0m\u001b[37m,\u001b[0m\u001b[37m                                                                                         \u001b[0m\u001b[37m \u001b[0m\u001b[37m│\u001b[0m\n",
       "\u001b[37m│\u001b[0m\u001b[37m \u001b[0m\u001b[37m    \u001b[0m\u001b[33mgroupby_property\u001b[0m\u001b[37m=\u001b[0m\u001b[3;35mNone\u001b[0m\u001b[37m,\u001b[0m\u001b[37m                                                                                     \u001b[0m\u001b[37m \u001b[0m\u001b[37m│\u001b[0m\n",
       "\u001b[37m│\u001b[0m\u001b[37m \u001b[0m\u001b[37m    \u001b[0m\u001b[33maggregations\u001b[0m\u001b[37m=\u001b[0m\u001b[1;37m[\u001b[0m\u001b[1;35mIntegerPropertyAggregation\u001b[0m\u001b[1;37m(\u001b[0m\u001b[33mproperty_name\u001b[0m\u001b[37m=\u001b[0m\u001b[32m'price'\u001b[0m\u001b[37m, \u001b[0m\u001b[33mmetrics\u001b[0m\u001b[37m=\u001b[0m\u001b[1;37m<\u001b[0m\u001b[1;95mNumericMetrics.MEAN:\u001b[0m\u001b[39m \u001b[0m\u001b[32m'MEAN'\u001b[0m\u001b[39m>\u001b[0m\u001b[1;39m)\u001b[0m\u001b[1;39m]\u001b[0m\u001b[39m,\u001b[0m\u001b[37m   \u001b[0m\u001b[37m \u001b[0m\u001b[37m│\u001b[0m\n",
       "\u001b[37m│\u001b[0m\u001b[37m \u001b[0m\u001b[39m    \u001b[0m\u001b[33mfilters\u001b[0m\u001b[39m=\u001b[0m\u001b[1;39m[\u001b[0m\u001b[37m                                                                                                  \u001b[0m\u001b[37m \u001b[0m\u001b[37m│\u001b[0m\n",
       "\u001b[37m│\u001b[0m\u001b[37m \u001b[0m\u001b[39m        \u001b[0m\u001b[1;35mTextPropertyFilter\u001b[0m\u001b[1;39m(\u001b[0m\u001b[37m                                                                                    \u001b[0m\u001b[37m \u001b[0m\u001b[37m│\u001b[0m\n",
       "\u001b[37m│\u001b[0m\u001b[37m \u001b[0m\u001b[39m            \u001b[0m\u001b[33mproperty_name\u001b[0m\u001b[39m=\u001b[0m\u001b[32m'brand'\u001b[0m\u001b[39m,\u001b[0m\u001b[37m                                                                             \u001b[0m\u001b[37m \u001b[0m\u001b[37m│\u001b[0m\n",
       "\u001b[37m│\u001b[0m\u001b[37m \u001b[0m\u001b[39m            \u001b[0m\u001b[33moperator\u001b[0m\u001b[39m=<ComparisonOperator.EQUALS: \u001b[0m\u001b[32m'='\u001b[0m\u001b[1;37m>\u001b[0m\u001b[37m,\u001b[0m\u001b[37m                                                         \u001b[0m\u001b[37m \u001b[0m\u001b[37m│\u001b[0m\n",
       "\u001b[37m│\u001b[0m\u001b[37m \u001b[0m\u001b[37m            \u001b[0m\u001b[33mvalue\u001b[0m\u001b[37m=\u001b[0m\u001b[32m'Loom & Aura'\u001b[0m\u001b[37m                                                                                \u001b[0m\u001b[37m \u001b[0m\u001b[37m│\u001b[0m\n",
       "\u001b[37m│\u001b[0m\u001b[37m \u001b[0m\u001b[37m        \u001b[0m\u001b[1;37m)\u001b[0m\u001b[37m                                                                                                      \u001b[0m\u001b[37m \u001b[0m\u001b[37m│\u001b[0m\n",
       "\u001b[37m│\u001b[0m\u001b[37m \u001b[0m\u001b[37m    \u001b[0m\u001b[1;37m]\u001b[0m\u001b[37m,\u001b[0m\u001b[37m                                                                                                         \u001b[0m\u001b[37m \u001b[0m\u001b[37m│\u001b[0m\n",
       "\u001b[37m│\u001b[0m\u001b[37m \u001b[0m\u001b[37m    \u001b[0m\u001b[33mcollection\u001b[0m\u001b[37m=\u001b[0m\u001b[32m'Ecommerce'\u001b[0m\u001b[37m                                                                                     \u001b[0m\u001b[37m \u001b[0m\u001b[37m│\u001b[0m\n",
       "\u001b[37m│\u001b[0m\u001b[37m \u001b[0m\u001b[1;37m)\u001b[0m\u001b[37m                                                                                                              \u001b[0m\u001b[37m \u001b[0m\u001b[37m│\u001b[0m\n",
       "\u001b[37m│\u001b[0m\u001b[37m                                                                                                                 \u001b[0m\u001b[37m│\u001b[0m\n",
       "\u001b[37m╰─────────────────────────────────────────────────────────────────────────────────────────────────────────────────╯\u001b[0m\n"
>>>>>>> e8aa4920
      ]
     },
     "metadata": {},
     "output_type": "display_data"
    },
    {
     "data": {
      "text/html": [
       "<pre style=\"white-space:pre;overflow-x:auto;line-height:normal;font-family:Menlo,'DejaVu Sans Mono',consolas,'Courier New',monospace\"><span style=\"color: #c0c0c0; text-decoration-color: #c0c0c0\">╭──────────────────────────────────────────────────</span> 📚 Sources <span style=\"color: #c0c0c0; text-decoration-color: #c0c0c0\">───────────────────────────────────────────────────╮</span>\n",
       "<span style=\"color: #c0c0c0; text-decoration-color: #c0c0c0\">│                                                                                                                 │</span>\n",
       "<span style=\"color: #c0c0c0; text-decoration-color: #c0c0c0\">│  - object_id='88433e18-216d-489a-8719-81a29b0ae915' collection='Brands'                                         │</span>\n",
       "<span style=\"color: #c0c0c0; text-decoration-color: #c0c0c0\">│  - object_id='99f42d07-51e9-4388-9c4b-63eb8f79f5fd' collection='Brands'                                         │</span>\n",
       "<span style=\"color: #c0c0c0; text-decoration-color: #c0c0c0\">│  - object_id='0852c2a4-0c5a-4c69-9762-1be10bc44f2b' collection='Brands'                                         │</span>\n",
       "<span style=\"color: #c0c0c0; text-decoration-color: #c0c0c0\">│  - object_id='d172a342-da41-45c3-876e-d08db843b8b3' collection='Brands'                                         │</span>\n",
       "<span style=\"color: #c0c0c0; text-decoration-color: #c0c0c0\">│  - object_id='a7ad0ed7-812e-4106-a29f-40442c3a106e' collection='Brands'                                         │</span>\n",
       "<span style=\"color: #c0c0c0; text-decoration-color: #c0c0c0\">│  - object_id='b6abfa02-18e5-44cf-a002-ba140e3623ad' collection='Brands'                                         │</span>\n",
       "<span style=\"color: #c0c0c0; text-decoration-color: #c0c0c0\">│                                                                                                                 │</span>\n",
       "<span style=\"color: #c0c0c0; text-decoration-color: #c0c0c0\">╰─────────────────────────────────────────────────────────────────────────────────────────────────────────────────╯</span>\n",
       "</pre>\n"
      ],
      "text/plain": [
       "\u001b[37m╭─\u001b[0m\u001b[37m─────────────────────────────────────────────────\u001b[0m 📚 Sources \u001b[37m──────────────────────────────────────────────────\u001b[0m\u001b[37m─╮\u001b[0m\n",
       "\u001b[37m│\u001b[0m\u001b[37m                                                                                                                 \u001b[0m\u001b[37m│\u001b[0m\n",
       "\u001b[37m│\u001b[0m\u001b[37m \u001b[0m\u001b[37m - object_id='88433e18-216d-489a-8719-81a29b0ae915' collection='Brands'\u001b[0m\u001b[37m                                        \u001b[0m\u001b[37m \u001b[0m\u001b[37m│\u001b[0m\n",
       "\u001b[37m│\u001b[0m\u001b[37m \u001b[0m\u001b[37m - object_id='99f42d07-51e9-4388-9c4b-63eb8f79f5fd' collection='Brands'\u001b[0m\u001b[37m                                        \u001b[0m\u001b[37m \u001b[0m\u001b[37m│\u001b[0m\n",
       "\u001b[37m│\u001b[0m\u001b[37m \u001b[0m\u001b[37m - object_id='0852c2a4-0c5a-4c69-9762-1be10bc44f2b' collection='Brands'\u001b[0m\u001b[37m                                        \u001b[0m\u001b[37m \u001b[0m\u001b[37m│\u001b[0m\n",
       "\u001b[37m│\u001b[0m\u001b[37m \u001b[0m\u001b[37m - object_id='d172a342-da41-45c3-876e-d08db843b8b3' collection='Brands'\u001b[0m\u001b[37m                                        \u001b[0m\u001b[37m \u001b[0m\u001b[37m│\u001b[0m\n",
       "\u001b[37m│\u001b[0m\u001b[37m \u001b[0m\u001b[37m - object_id='a7ad0ed7-812e-4106-a29f-40442c3a106e' collection='Brands'\u001b[0m\u001b[37m                                        \u001b[0m\u001b[37m \u001b[0m\u001b[37m│\u001b[0m\n",
       "\u001b[37m│\u001b[0m\u001b[37m \u001b[0m\u001b[37m - object_id='b6abfa02-18e5-44cf-a002-ba140e3623ad' collection='Brands'\u001b[0m\u001b[37m                                        \u001b[0m\u001b[37m \u001b[0m\u001b[37m│\u001b[0m\n",
       "\u001b[37m│\u001b[0m\u001b[37m                                                                                                                 \u001b[0m\u001b[37m│\u001b[0m\n",
       "\u001b[37m╰─────────────────────────────────────────────────────────────────────────────────────────────────────────────────╯\u001b[0m\n"
      ]
     },
     "metadata": {},
     "output_type": "display_data"
    },
    {
     "name": "stdout",
     "output_type": "stream",
     "text": [
      "\n",
      "\n"
     ]
    },
    {
<<<<<<< HEAD
      "cell_type": "markdown",
      "metadata": {
        "id": "phQCO6G-ci4Q"
      },
      "source": [
        "Our `multi_lingual_agent` also has access to a collection called \"Financial_contracts\". Let's try to find out some more information about this dataser."
=======
     "data": {
      "text/html": [
       "<pre style=\"white-space:pre;overflow-x:auto;line-height:normal;font-family:Menlo,'DejaVu Sans Mono',consolas,'Courier New',monospace\"><span style=\"font-style: italic\">   📊 Usage Statistics    </span>\n",
       "┌────────────────┬───────┐\n",
       "│ LLM Requests:  │ 5     │\n",
       "│ Input Tokens:  │ 9728  │\n",
       "│ Output Tokens: │ 479   │\n",
       "│ Total Tokens:  │ 10207 │\n",
       "└────────────────┴───────┘\n",
       "</pre>\n"
      ],
      "text/plain": [
       "\u001b[3m   📊 Usage Statistics    \u001b[0m\n",
       "┌────────────────┬───────┐\n",
       "│ LLM Requests:  │ 5     │\n",
       "│ Input Tokens:  │ 9728  │\n",
       "│ Output Tokens: │ 479   │\n",
       "│ Total Tokens:  │ 10207 │\n",
       "└────────────────┴───────┘\n"
>>>>>>> e8aa4920
      ]
     },
     "metadata": {},
     "output_type": "display_data"
    },
    {
     "data": {
      "text/html": [
       "<pre style=\"white-space:pre;overflow-x:auto;line-height:normal;font-family:Menlo,'DejaVu Sans Mono',consolas,'Courier New',monospace\">\n",
       "<span style=\"color: #008080; text-decoration-color: #008080; font-weight: bold\">Total Time Taken:</span><span style=\"color: #008080; text-decoration-color: #008080\"> </span><span style=\"color: #008080; text-decoration-color: #008080; font-weight: bold\">11.</span><span style=\"color: #008080; text-decoration-color: #008080\">38s</span>\n",
       "</pre>\n"
      ],
      "text/plain": [
       "\n",
       "\u001b[1;36mTotal Time Taken:\u001b[0m\u001b[36m \u001b[0m\u001b[1;36m11.\u001b[0m\u001b[36m38s\u001b[0m\n"
      ]
     },
     "metadata": {},
     "output_type": "display_data"
    }
   ],
   "source": [
    "response = agent.run(\"Does the brand 'Loom & Aura' have a parent brand or child brands and what countries do they operate from? \"\n",
    "                     \"Also, what's the average price of a item from 'Loom & Aura'?\")\n",
    "\n",
    "print_query_agent_response(response)"
   ]
  },
  {
   "cell_type": "markdown",
   "metadata": {
    "id": "Hm32UutOC63l"
   },
   "source": [
    "### Changing the System Prompt\n",
    "\n",
    "In some cases, you may want to define a custom `system_prompt` for your agent. This can help you provide the agent with some default instructions as to how to behave. For example, let's create an agent that will always answer the query in the users language.\n",
    "\n",
    "Let's also create a `QueryAgent` that has access to two more collections, `Financial_contracts` and `Weather`. Next, you can try out more queries yourself!"
   ]
  },
  {
   "cell_type": "code",
   "execution_count": 10,
   "metadata": {
    "id": "WWFMuHpIC6ol"
   },
   "outputs": [],
   "source": [
    "multi_lingual_agent = QueryAgent(\n",
    "    client=client, collections=[\"Ecommerce\", \"Brands\", \"Financial_contracts\", \"Weather\"],\n",
    "    system_prompt=\"You are a helpful assistant that always generated the final response in the users language.\"\n",
    "    \" You may have to translate the user query to perform searches. But you must always respond to the user in their own language.\"\n",
    ")"
   ]
  },
  {
   "cell_type": "markdown",
   "metadata": {
    "id": "6hzF0PdfEllR"
   },
   "source": [
    "For example, this time lets ask something that is about weather!"
   ]
  },
  {
   "cell_type": "code",
   "execution_count": 11,
   "metadata": {
    "colab": {
     "base_uri": "https://localhost:8080/"
    },
    "id": "76tch6bPuOOL",
    "outputId": "372e2761-17c9-4d07-d434-2b5fb8f636e2"
   },
   "outputs": [
    {
     "name": "stdout",
     "output_type": "stream",
     "text": [
      "Les vitesses de vent minimales, maximales et moyennes sont respectivement de 8,40 km/h, 94,88 km/h et 49,37 km/h. Ces données offrent une vue d'ensemble des conditions de vent typiques mesurées dans une période ou un lieu donné.\n"
     ]
    }
   ],
   "source": [
    "response = multi_lingual_agent.run(\"Quelles sont les vitesses minimales, maximales et moyennes du vent?\")\n",
    "print(response.final_answer)"
   ]
  },
  {
   "cell_type": "markdown",
   "metadata": {
    "id": "70lwuxf1F38d"
   },
   "source": [
    "### Try More Questions\n",
    "\n",
    "- For example Let's try to find out more about the brans \"Eko & Stitch\""
   ]
  },
  {
   "cell_type": "code",
   "execution_count": 12,
   "metadata": {
    "colab": {
     "base_uri": "https://localhost:8080/"
    },
    "id": "CrbWyfoZwBWU",
    "outputId": "38e8ad3f-a0fa-4c8b-ef4e-debe7e11875d"
   },
   "outputs": [
    {
     "name": "stdout",
     "output_type": "stream",
     "text": [
      "Yes, Eko & Stitch has a branch in the UK. The brand is part of the broader company Nova Nest, which serves as Eko & Stitch's parent brand. Eko & Stitch itself operates in the UK and has its child brands, Eko & Stitch Active and Eko & Stitch Kids, also within the UK.\n"
     ]
    }
   ],
   "source": [
    "response = multi_lingual_agent.run(\"Does Eko & Stitch have a branch in the UK? Or if not, does it have parent or child company in the UK?\")\n",
    "\n",
    "print(response.final_answer)"
   ]
  },
  {
   "cell_type": "markdown",
   "metadata": {
    "id": "phQCO6G-ci4Q"
   },
   "source": [
    "- Our `multi_lingual_agent` also has access to a collection called \"Financial_contracts\". Let's try to find out some more information about this dataser."
   ]
  },
  {
   "cell_type": "code",
   "execution_count": 13,
   "metadata": {
    "colab": {
     "base_uri": "https://localhost:8080/"
    },
    "id": "SLPmFsZkcsSj",
    "outputId": "e1ad4630-4888-4d86-f018-f4eee138dbf3"
   },
   "outputs": [
    {
     "name": "stdout",
     "output_type": "stream",
     "text": [
      "The query seeks to identify the types of contracts listed and determine the most common type. Among the types of contracts provided in the results, the following were identified: employment contracts, sales agreements, invoice contracts, service agreements, and lease agreements. The most common type of contract found in the search results is the employment contract. However, when considering data from both search and aggregation results, the aggregation reveals that the invoice contract is the most common, followed by service agreements and lease agreements. While employment contracts appear frequently in the search results, they rank fourth in the aggregation data in terms of overall occurrences.\n"
     ]
    }
   ],
   "source": [
    "response = multi_lingual_agent.run(\"What kinds of contracts are listed? What's the most common type of contract?\")\n",
    "\n",
    "print(response.final_answer)"
   ]
  }
 ],
 "metadata": {
  "colab": {
   "provenance": []
  },
  "kernelspec": {
   "display_name": "Python 3 (ipykernel)",
   "language": "python",
   "name": "python3"
  },
  "language_info": {
   "codemirror_mode": {
    "name": "ipython",
    "version": 3
   },
   "file_extension": ".py",
   "mimetype": "text/x-python",
   "name": "python",
   "nbconvert_exporter": "python",
   "pygments_lexer": "ipython3",
   "version": "3.11.6"
  }
 },
 "nbformat": 4,
 "nbformat_minor": 1
}<|MERGE_RESOLUTION|>--- conflicted
+++ resolved
@@ -357,14 +357,6 @@
      "output_type": "display_data"
     },
     {
-<<<<<<< HEAD
-      "cell_type": "markdown",
-      "metadata": {
-        "id": "V7eGoTMgV597"
-      },
-      "source": [
-        "## 1. Setting Up Weaviate & Importing Data"
-=======
      "data": {
       "text/html": [
        "<pre style=\"white-space:pre;overflow-x:auto;line-height:normal;font-family:Menlo,'DejaVu Sans Mono',consolas,'Courier New',monospace\"><span style=\"color: #008080; text-decoration-color: #008080\">╭────────────────────────────────────────────────</span> 📝 Final Answer <span style=\"color: #008080; text-decoration-color: #008080\">────────────────────────────────────────────────╮</span>\n",
@@ -483,7 +475,6 @@
        "\u001b[37m│\u001b[0m\u001b[37m \u001b[0m\u001b[1;37m)\u001b[0m\u001b[37m                                                                                                              \u001b[0m\u001b[37m \u001b[0m\u001b[37m│\u001b[0m\n",
        "\u001b[37m│\u001b[0m\u001b[37m                                                                                                                 \u001b[0m\u001b[37m│\u001b[0m\n",
        "\u001b[37m╰─────────────────────────────────────────────────────────────────────────────────────────────────────────────────╯\u001b[0m\n"
->>>>>>> e8aa4920
       ]
      },
      "metadata": {},
@@ -1194,16 +1185,6 @@
      "output_type": "display_data"
     },
     {
-<<<<<<< HEAD
-      "cell_type": "markdown",
-      "metadata": {
-        "id": "70lwuxf1F38d"
-      },
-      "source": [
-        "### Try More Questions\n",
-        "\n",
-        "For example Let's try to find out more about the brans \"Eko & Stitch\""
-=======
      "data": {
       "text/html": [
        "<pre style=\"white-space:pre;overflow-x:auto;line-height:normal;font-family:Menlo,'DejaVu Sans Mono',consolas,'Courier New',monospace\"><span style=\"color: #c0c0c0; text-decoration-color: #c0c0c0\">╭────────────────────────────────────────────</span> 📊 Aggregations Run 1/1 <span style=\"color: #c0c0c0; text-decoration-color: #c0c0c0\">────────────────────────────────────────────╮</span>\n",
@@ -1243,7 +1224,6 @@
        "\u001b[37m│\u001b[0m\u001b[37m \u001b[0m\u001b[1;37m)\u001b[0m\u001b[37m                                                                                                              \u001b[0m\u001b[37m \u001b[0m\u001b[37m│\u001b[0m\n",
        "\u001b[37m│\u001b[0m\u001b[37m                                                                                                                 \u001b[0m\u001b[37m│\u001b[0m\n",
        "\u001b[37m╰─────────────────────────────────────────────────────────────────────────────────────────────────────────────────╯\u001b[0m\n"
->>>>>>> e8aa4920
       ]
      },
      "metadata": {},
@@ -1289,14 +1269,6 @@
      ]
     },
     {
-<<<<<<< HEAD
-      "cell_type": "markdown",
-      "metadata": {
-        "id": "phQCO6G-ci4Q"
-      },
-      "source": [
-        "Our `multi_lingual_agent` also has access to a collection called \"Financial_contracts\". Let's try to find out some more information about this dataser."
-=======
      "data": {
       "text/html": [
        "<pre style=\"white-space:pre;overflow-x:auto;line-height:normal;font-family:Menlo,'DejaVu Sans Mono',consolas,'Courier New',monospace\"><span style=\"font-style: italic\">   📊 Usage Statistics    </span>\n",
@@ -1316,7 +1288,6 @@
        "│ Output Tokens: │ 479   │\n",
        "│ Total Tokens:  │ 10207 │\n",
        "└────────────────┴───────┘\n"
->>>>>>> e8aa4920
       ]
      },
      "metadata": {},
