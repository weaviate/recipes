{
<<<<<<< HEAD
  "cells": [
    {
      "cell_type": "markdown",
      "metadata": {
        "id": "RFe3JtuV6G2f"
      },
      "source": [
        "# Build a Weaviate Personalization Agent - Food Recommender\n",
        "\n",
        "In this recipe, we will use the new Weaviate `PersonalizationAgent` to fetch personalized objects from a Weaviate collection, in a user personalized way. This new agentic way of retrieving objects is based on a users persona profile and past interactions with your collection.\n",
        "\n",
        "> 📚 You can learn more about how to use the `PersonalizationAgent`, in our [\"Introducing the Weaviate Personalization Agent\"](https://weaviate.io/blog/personalization-agent?utm_source=recipe&utm_campaign=agents) blog and [documentation](https://weaviate.io/developers/agents/personalization?utm_source=recipe&utm_campaign=agents).\n",
        "\n",
        "To help you get started, we're providing a few demo datasets, available on Hugging Face datasets 🤗:\n",
        "- [Recipes](https://huggingface.co/datasets/weaviate/agents/viewer/personalization-agent-recipes): A dataset that lists the name, short description and cuisine of a dish.\n",
        "- [Movies](https://huggingface.co/datasets/weaviate/agents/viewer/personalization-agent-movies): A dataset that lists movies, their ratings, original language etc.\n",
        "\n",
        "For this example, we will be using the recipes dataset to create a food recommender service"
      ]
    },
    {
      "cell_type": "code",
      "execution_count": null,
      "metadata": {
        "id": "F5WOwkxu6EGC"
      },
      "outputs": [],
      "source": [
        "!pip install 'weaviate-client[agents]' datasets"
      ]
    },
    {
      "cell_type": "markdown",
      "metadata": {
        "id": "IIiKq8EmjyTM"
      },
      "source": [
        "## Setting Up Weaviate & Importing Data\n",
        "\n",
        "\n",
        "To use the Weaviate Personalization Agent, first, create a [Weaviate Cloud](tps://weaviate.io/deployment/serverless?utm_source=recipe&utm_campaign=agents) account👇\n",
        "1. [Create Serverless Weaviate Cloud account](https://weaviate.io/deployment/serverless?utm_source=recipe&utm_campaign=agents) and setup a free [Sandbox](https://weaviate.io/developers/wcs/manage-clusters/create#sandbox-clusters?utm_source=recipe&utm_campaign=agents)\n",
        "2. Go to 'Embedding' and enable it, by default, this will make it so that we use `Snowflake/snowflake-arctic-embed-l-v2.0` as the embedding model\n",
        "3. Take note of the `WEAVIATE_URL` and `WEAVIATE_API_KEY` to connect to your cluster below\n",
        "\n",
        "> Info: We recommend using [Weaviate Embeddings](https://weaviate.io/developers/weaviate/model-providers/weaviate?utm_source=recipe&utm_campaign=agents) so you do not have to provide any extra keys for external embedding providers."
      ]
    },
    {
      "cell_type": "code",
      "execution_count": null,
      "metadata": {
        "colab": {
          "base_uri": "https://localhost:8080/"
        },
        "id": "HtV1_oUH6sGf",
        "outputId": "cf761833-4ab2-49c8-e488-a6e48e451c72"
      },
      "outputs": [],
      "source": [
        "import os\n",
        "\n",
        "import weaviate\n",
        "from weaviate.auth import Auth\n",
        "from getpass import getpass\n",
        "\n",
        "if \"WEAVIATE_API_KEY\" not in os.environ:\n",
        "  os.environ[\"WEAVIATE_API_KEY\"] = getpass(\"Weaviate API Key\")\n",
        "if \"WEAVIATE_URL\" not in os.environ:\n",
        "  os.environ[\"WEAVIATE_URL\"] = getpass(\"Weaviate URL\")\n",
        "\n",
        "client = weaviate.connect_to_weaviate_cloud(\n",
        "    cluster_url=os.environ.get(\"WEAVIATE_URL\"),\n",
        "    auth_credentials=Auth.api_key(os.environ.get(\"WEAVIATE_API_KEY\")),\n",
        ")"
      ]
    },
    {
      "cell_type": "markdown",
      "metadata": {
        "id": "3-5ycZprDlxz"
      },
      "source": [
        "### Create a New Collection\n",
        "\n",
        "Next, we create a new collection in Weaviate called \"Recipes\". For the agentic services in Weaviate, it's a good idea to include descriptions of the properties in your collection. These descriptions can then be used by the agent."
      ]
    },
    {
      "cell_type": "code",
      "execution_count": null,
      "metadata": {
        "colab": {
          "base_uri": "https://localhost:8080/"
        },
        "id": "8ZffU4ZV7LaJ",
        "outputId": "1b236c96-cfd5-443a-cfbb-bb545a2a4889"
      },
      "outputs": [],
      "source": [
        "from weaviate.classes.config import Configure, DataType, Property\n",
        "\n",
        "# if client.collections.exists(\"Recipes\"):\n",
        "#     client.collections.delete(\"Recipes\")\n",
        "\n",
        "client.collections.create(\n",
        "    \"Recipes\",\n",
        "    description=\"A dataset that lists recipes with titles, desctiptions, and labels indicating cuisine\",\n",
        "    vectorizer_config=Configure.Vectorizer.text2vec_weaviate(),\n",
        "    properties=[\n",
        "        Property(\n",
        "            name=\"title\", data_type=DataType.TEXT, description=\"title of the recipe\"\n",
        "        ),\n",
        "        Property(\n",
        "            name=\"labels\",\n",
        "            data_type=DataType.TEXT,\n",
        "            description=\"the cuisine the recipe belongs to\",\n",
        "        ),\n",
        "        Property(\n",
        "            name=\"description\",\n",
        "            data_type=DataType.TEXT,\n",
        "            description=\"short description of the recipe\",\n",
        "        ),\n",
        "    ],\n",
        ")"
      ]
    },
    {
      "cell_type": "code",
      "execution_count": null,
      "metadata": {
        "colab": {
          "base_uri": "https://localhost:8080/",
          "height": 176,
          "referenced_widgets": [
            "d3e7651ab9fb4b389d0dd2f3cf409871",
            "52c9f5ac435a47579dc1f87c98029d39",
            "2182eadd6f8b4a7fad5ee42e74259704",
            "8c8ea5a59f374a8ab53cdce6f95195ad",
            "70335d83d6a94323be4b3353fd4c8de6",
            "c26286f463b8419d9538064cad825fd3",
            "ee41d0c950954c628e7efa76b65da9be",
            "593f42ae4087496d84cc04cc09acb671",
            "627ec0e7e38340719c2790173412a257",
            "fc3ef6558d43425f85c93ddc1f2b2050",
            "6efc144d7cf842b68329f2df9e15c88f"
          ]
        },
        "id": "pyX-I5K3-HQ3",
        "outputId": "18ed98d3-067f-4cbf-d00d-c820e5d611f8"
      },
      "outputs": [],
      "source": [
        "from datasets import load_dataset\n",
        "\n",
        "dataset = load_dataset(\"weaviate/agents\", \"personalization-agent-recipes\", split=\"train\", streaming=True)\n",
        "\n",
        "recipes_collection = client.collections.get(\"Recipes\")\n",
        "\n",
        "with recipes_collection.batch.dynamic() as batch:\n",
        "    for item in dataset:\n",
        "        batch.add_object(properties=item[\"properties\"])\n"
      ]
    },
    {
      "cell_type": "markdown",
      "metadata": {
        "id": "gnagQwcrEQ44"
      },
      "source": [
        "## Create a Personalization Agent\n",
        "\n",
        "Below, we create a `PersonalizationAgent` for the `\"Recipes\"` collection. If an agent for this collection already exists, we can simply connect to it.\n",
        "\n",
        "When creating a new `PeresonalizationAgent`, we can also optioanlly define `user_properties`.\n",
        "\n",
        "User properties can be anything that may be useful iformation about users that will be added to the agent. In this case, since we are creating a food recommender service, we may ask each persona to be added with ther `favorite_cuisines`, `likes` and `dislikes`."
      ]
    },
    {
      "cell_type": "code",
      "execution_count": 6,
      "metadata": {
        "id": "UQJvBXFJ_Lnr"
      },
      "outputs": [],
      "source": [
        "from weaviate.agents.personalization import PersonalizationAgent\n",
        "\n",
        "if PersonalizationAgent.exists(client, \"Recipes\"):\n",
        "  agent = PersonalizationAgent.connect(\n",
        "          client=client,\n",
        "          reference_collection=\"Recipes\",\n",
        "      )\n",
        "else:\n",
        "  agent = PersonalizationAgent.create(\n",
        "          client=client,\n",
        "          reference_collection=\"Recipes\",\n",
        "          user_properties={\n",
        "              \"favorite_cuisines\": DataType.TEXT_ARRAY,\n",
        "              \"likes\": DataType.TEXT_ARRAY,\n",
        "              \"dislikes\": DataType.TEXT_ARRAY\n",
        "          },\n",
        "      )\n",
        "\n"
      ]
    },
    {
      "cell_type": "markdown",
      "metadata": {
        "id": "segYgHwaEcUG"
      },
      "source": [
        "### Adding New Personas\n",
        "\n",
        "We can add new users with `add_persona`, listing the requested user properties when adding them. Try changing the code block below to represent yourself if you like 👇"
      ]
    },
    {
      "cell_type": "code",
      "execution_count": 7,
      "metadata": {
        "id": "TmqvRP7uGMB2"
      },
      "outputs": [],
      "source": [
        "from uuid import uuid4\n",
        "from weaviate.agents.classes import Persona, PersonaInteraction\n",
        "\n",
        "persona_id = uuid4()\n",
        "agent.add_persona(\n",
        "    Persona(\n",
        "        persona_id=persona_id,\n",
        "        properties={\n",
        "            \"favorite_cuisines\": [\"Italian\", \"Thai\"],\n",
        "            \"likes\": [\"chocolate\", \"salmon\", \"pasta\", \"most veggies\"],\n",
        "            \"dislikes\": [\"okra\", \"mushroom\"],\n",
        "        },\n",
        "    )\n",
        ")"
      ]
    },
    {
      "cell_type": "code",
      "execution_count": 13,
      "metadata": {
        "colab": {
          "base_uri": "https://localhost:8080/"
        },
        "id": "SaFKYB-4GZJC",
        "outputId": "f123f3da-00cf-4f61-9e8a-735cab27e270"
      },
      "outputs": [
        {
          "data": {
            "text/plain": [
              "Persona(persona_id=UUID('df987437-4d10-44d6-b613-dfff31f715fb'), properties={'favorite_cuisines': ['Italian', 'Thai'], 'dislikes': ['okra', 'mushroom'], 'allergies': None, 'likes': ['chocolate', 'salmon', 'pasta', 'most veggies']})"
            ]
          },
          "execution_count": 13,
          "metadata": {},
          "output_type": "execute_result"
        }
      ],
      "source": [
        "agent.get_persona(persona_id)\n"
      ]
    },
    {
      "cell_type": "markdown",
      "metadata": {
        "id": "8Cs2sRgXFaPA"
      },
      "source": [
        "### Adding Interactions\n",
        "\n",
        "Once we have at least one persona for our agent, we can start adding interactions for that persona. For example, in this food recommender service, it makes sense to add a personas food reviews.\n",
        "\n",
        "Each interaction can have a weight between -1.0 (negative) and 1.0 positive. So, we can add some reviews for a number or dishes below.\n",
        "\n",
        "It's a good idea to think about what kind of end application may be forwarding these interactions and have a rule around what each weight might represent. For example, let's imagine a recipes website\n",
        "- 1.0: favorite meal  \n",
        "- 0.8: user liked the dish\n",
        "- 0.5: user viewed the recipe page\n",
        "- -0.5: user disliked the dish\n",
        "- -1.0: user absolutely hated the dish 👎"
      ]
    },
    {
      "cell_type": "code",
      "execution_count": 9,
      "metadata": {
        "id": "rOfMj8wAPbFM"
      },
      "outputs": [],
      "source": [
        "from uuid import UUID\n",
        "from weaviate.collections.classes.filters import Filter\n",
        "\n",
        "reviewed_foods = [\n",
        "    \"Coq au Vin\",\n",
        "    \"Chicken Tikka Masala\",\n",
        "    \"Gnocchi alla Sorrentina\",\n",
        "    \"Matcha Ice Cream\",\n",
        "    \"Fiorentina Steak\",\n",
        "    \"Nabe\",\n",
        "    \"Duck Confit\",\n",
        "    \"Pappardelle with Porcini\"\n",
        "]\n",
        "\n",
        "reviews_dict = {\n",
        "    recipe.properties[\"title\"]: recipe\n",
        "    for recipe in recipes_collection.query.fetch_objects(\n",
        "        filters=Filter.by_property(\"title\").contains_any(reviewed_foods), limit=20\n",
        "    ).objects\n",
        "}\n",
        "\n",
        "interactions = [\n",
        "    PersonaInteraction(\n",
        "        persona_id=persona_id, item_id=reviews_dict[\"Coq au Vin\"].uuid, weight=0.8\n",
        "    ),\n",
        "    PersonaInteraction(\n",
        "        persona_id=persona_id, item_id=reviews_dict[\"Chicken Tikka Masala\"].uuid, weight=0.8\n",
        "    ),\n",
        "    PersonaInteraction(\n",
        "        persona_id=persona_id, item_id=reviews_dict[\"Matcha Ice Cream\"].uuid, weight=0.8\n",
        "    ),\n",
        "    PersonaInteraction(\n",
        "        persona_id=persona_id, item_id=reviews_dict[\"Gnocchi alla Sorrentina\"].uuid, weight=0.5\n",
        "    ),\n",
        "    PersonaInteraction(\n",
        "        persona_id=persona_id, item_id=reviews_dict[\"Fiorentina Steak\"].uuid, weight=0.8\n",
        "    ),\n",
        "    PersonaInteraction(\n",
        "        persona_id=persona_id, item_id=reviews_dict[\"Nabe\"].uuid, weight=0.5\n",
        "    ),\n",
        "    PersonaInteraction(\n",
        "        persona_id=persona_id, item_id=reviews_dict[\"Duck Confit\"].uuid, weight=1.0\n",
        "    ),\n",
        "    PersonaInteraction(\n",
        "        persona_id=persona_id, item_id=reviews_dict[\"Pappardelle with Porcini\"].uuid, weight=-1.0\n",
        "    ),\n",
        "\n",
        "]"
      ]
=======
 "cells": [
  {
   "cell_type": "markdown",
   "metadata": {},
   "source": [
    "[![Open In Colab](https://colab.research.google.com/assets/colab-badge.svg)](https://colab.research.google.com/github/weaviate/recipes/blob/main/weaviate-services/agents/personalization-agent-get-started-recipes.ipynb)"
   ]
  },
  {
   "cell_type": "markdown",
   "metadata": {
    "id": "RFe3JtuV6G2f"
   },
   "source": [
    "# Build a Weaviate Personalization Agent - Food Recommender\n",
    "\n",
    "In this recipe, we will use the new Weaviate `PersonalizationAgent` to fetch personalized objects from a Weaviate collection, in a user personalized way. This new agentic way of retrieving objects is based on a users persona profile and past interactions with your collection.\n",
    "\n",
    "> 📚 You can learn more about how to use the `PersonalizationAgent`, in our [\"Introducing the Weaviate Personalization Agent\"](https://weaviate.io/blog/personalization-agent?utm_source=recipe&utm_campaign=agents) blog and [documentation](https://weaviate.io/developers/agents/personalization?utm_source=recipe&utm_campaign=agents).\n",
    "\n",
    "To help you get started, we're providing a few demo datasets, available on Hugging Face datasets 🤗:\n",
    "- [Recipes](https://huggingface.co/datasets/weaviate/agents/viewer/personalization-agent-recipes): A dataset that lists the name, short description and cuisine of a dish.\n",
    "- [Movies](https://huggingface.co/datasets/weaviate/agents/viewer/personalization-agent-movies): A dataset that lists movies, their ratings, original language etc.\n",
    "\n",
    "For this example, we will be using the recipes dataset to create a food recommender service"
   ]
  },
  {
   "cell_type": "markdown",
   "metadata": {
    "colab_type": "toc",
    "id": "md2pOtbajloT"
   },
   "source": [
    ">[Build a Weaviate Personalization Agent - Food Recommender](#scrollTo=RFe3JtuV6G2f)\n",
    "\n",
    ">>[Setting Up Weaviate & Importing Data](#scrollTo=IIiKq8EmjyTM)\n",
    "\n",
    ">>>[Create a New Collection](#scrollTo=3-5ycZprDlxz)\n",
    "\n",
    ">>[Create a Personalization Agent](#scrollTo=gnagQwcrEQ44)\n",
    "\n",
    ">>>[Adding New Personas](#scrollTo=segYgHwaEcUG)\n",
    "\n",
    ">>>[Adding Interactions](#scrollTo=8Cs2sRgXFaPA)\n",
    "\n",
    ">>[Get Recommendations and Rationale](#scrollTo=oGqM48QJGk-7)\n",
    "\n",
    ">>>[Get Recommendations with an Instruction](#scrollTo=ypmeUzRNGxQE)\n",
    "\n"
   ]
  },
  {
   "cell_type": "code",
   "execution_count": null,
   "metadata": {
    "id": "F5WOwkxu6EGC"
   },
   "outputs": [],
   "source": [
    "!pip install 'weaviate-client[agents]' datasets"
   ]
  },
  {
   "cell_type": "markdown",
   "metadata": {
    "id": "IIiKq8EmjyTM"
   },
   "source": [
    "## Setting Up Weaviate & Importing Data\n",
    "\n",
    "\n",
    "To use the Weaviate Personalization Agent, first, create a [Weaviate Cloud](tps://weaviate.io/deployment/serverless?utm_source=recipe&utm_campaign=agents) account👇\n",
    "1. [Create Serverless Weaviate Cloud account](https://weaviate.io/deployment/serverless?utm_source=recipe&utm_campaign=agents) and setup a free [Sandbox](https://weaviate.io/developers/wcs/manage-clusters/create#sandbox-clusters?utm_source=recipe&utm_campaign=agents)\n",
    "2. Go to 'Embedding' and enable it, by default, this will make it so that we use `Snowflake/snowflake-arctic-embed-l-v2.0` as the embedding model\n",
    "3. Take note of the `WEAVIATE_URL` and `WEAVIATE_API_KEY` to connect to your cluster below\n",
    "\n",
    "> Info: We recommend using [Weaviate Embeddings](https://weaviate.io/developers/weaviate/model-providers/weaviate?utm_source=recipe&utm_campaign=agents) so you do not have to provide any extra keys for external embedding providers."
   ]
  },
  {
   "cell_type": "code",
   "execution_count": null,
   "metadata": {
    "colab": {
     "base_uri": "https://localhost:8080/"
>>>>>>> e8aa4920
    },
    "id": "HtV1_oUH6sGf",
    "outputId": "cf761833-4ab2-49c8-e488-a6e48e451c72"
   },
   "outputs": [],
   "source": [
    "import os\n",
    "\n",
    "import weaviate\n",
    "from weaviate.auth import Auth\n",
    "from getpass import getpass\n",
    "\n",
    "if \"WEAVIATE_API_KEY\" not in os.environ:\n",
    "  os.environ[\"WEAVIATE_API_KEY\"] = getpass(\"Weaviate API Key\")\n",
    "if \"WEAVIATE_URL\" not in os.environ:\n",
    "  os.environ[\"WEAVIATE_URL\"] = getpass(\"Weaviate URL\")\n",
    "\n",
    "client = weaviate.connect_to_weaviate_cloud(\n",
    "    cluster_url=os.environ.get(\"WEAVIATE_URL\"),\n",
    "    auth_credentials=Auth.api_key(os.environ.get(\"WEAVIATE_API_KEY\")),\n",
    ")"
   ]
  },
  {
   "cell_type": "markdown",
   "metadata": {
    "id": "3-5ycZprDlxz"
   },
   "source": [
    "### Create a New Collection\n",
    "\n",
    "Next, we create a new collection in Weaviate called \"Recipes\". For the agentic services in Weaviate, it's a good idea to include descriptions of the properties in your collection. These descriptions can then be used by the agent."
   ]
  },
  {
   "cell_type": "code",
   "execution_count": null,
   "metadata": {
    "colab": {
     "base_uri": "https://localhost:8080/"
    },
    "id": "8ZffU4ZV7LaJ",
    "outputId": "1b236c96-cfd5-443a-cfbb-bb545a2a4889"
   },
   "outputs": [],
   "source": [
    "from weaviate.classes.config import Configure, DataType, Property\n",
    "\n",
    "# if client.collections.exists(\"Recipes\"):\n",
    "#     client.collections.delete(\"Recipes\")\n",
    "\n",
    "client.collections.create(\n",
    "    \"Recipes\",\n",
    "    description=\"A dataset that lists recipes with titles, desctiptions, and labels indicating cuisine\",\n",
    "    vectorizer_config=Configure.Vectorizer.text2vec_weaviate(),\n",
    "    properties=[\n",
    "        Property(\n",
    "            name=\"title\", data_type=DataType.TEXT, description=\"title of the recipe\"\n",
    "        ),\n",
    "        Property(\n",
    "            name=\"labels\",\n",
    "            data_type=DataType.TEXT,\n",
    "            description=\"the cuisine the recipe belongs to\",\n",
    "        ),\n",
    "        Property(\n",
    "            name=\"description\",\n",
    "            data_type=DataType.TEXT,\n",
    "            description=\"short description of the recipe\",\n",
    "        ),\n",
    "    ],\n",
    ")"
   ]
  },
  {
   "cell_type": "code",
   "execution_count": null,
   "metadata": {
    "colab": {
     "base_uri": "https://localhost:8080/",
     "height": 176,
     "referenced_widgets": [
      "d3e7651ab9fb4b389d0dd2f3cf409871",
      "52c9f5ac435a47579dc1f87c98029d39",
      "2182eadd6f8b4a7fad5ee42e74259704",
      "8c8ea5a59f374a8ab53cdce6f95195ad",
      "70335d83d6a94323be4b3353fd4c8de6",
      "c26286f463b8419d9538064cad825fd3",
      "ee41d0c950954c628e7efa76b65da9be",
      "593f42ae4087496d84cc04cc09acb671",
      "627ec0e7e38340719c2790173412a257",
      "fc3ef6558d43425f85c93ddc1f2b2050",
      "6efc144d7cf842b68329f2df9e15c88f"
     ]
    },
    "id": "pyX-I5K3-HQ3",
    "outputId": "18ed98d3-067f-4cbf-d00d-c820e5d611f8"
   },
   "outputs": [],
   "source": [
    "from datasets import load_dataset\n",
    "\n",
    "dataset = load_dataset(\"weaviate/agents\", \"personalization-agent-recipes\", split=\"train\", streaming=True)\n",
    "\n",
    "recipes_collection = client.collections.get(\"Recipes\")\n",
    "\n",
    "with recipes_collection.batch.dynamic() as batch:\n",
    "    for item in dataset:\n",
    "        batch.add_object(properties=item[\"properties\"])\n"
   ]
  },
  {
   "cell_type": "markdown",
   "metadata": {
    "id": "gnagQwcrEQ44"
   },
   "source": [
    "## Create a Personalization Agent\n",
    "\n",
    "Below, we create a `PersonalizationAgent` for the `\"Recipes\"` collection. If an agent for this collection already exists, we can simply connect to it.\n",
    "\n",
    "When creating a new `PeresonalizationAgent`, we can also optioanlly define `user_properties`.\n",
    "\n",
    "User properties can be anything that may be useful iformation about users that will be added to the agent. In this case, since we are creating a food recommender service, we may ask each persona to be added with ther `favorite_cuisines`, `likes` and `dislikes`."
   ]
  },
  {
   "cell_type": "code",
   "execution_count": 6,
   "metadata": {
    "id": "UQJvBXFJ_Lnr"
   },
   "outputs": [],
   "source": [
    "from weaviate.agents.personalization import PersonalizationAgent\n",
    "\n",
    "if PersonalizationAgent.exists(client, \"Recipes\"):\n",
    "  agent = PersonalizationAgent.connect(\n",
    "          client=client,\n",
    "          reference_collection=\"Recipes\",\n",
    "      )\n",
    "else:\n",
    "  agent = PersonalizationAgent.create(\n",
    "          client=client,\n",
    "          reference_collection=\"Recipes\",\n",
    "          user_properties={\n",
    "              \"favorite_cuisines\": DataType.TEXT_ARRAY,\n",
    "              \"likes\": DataType.TEXT_ARRAY,\n",
    "              \"dislikes\": DataType.TEXT_ARRAY\n",
    "          },\n",
    "      )\n",
    "\n"
   ]
  },
  {
   "cell_type": "markdown",
   "metadata": {
    "id": "segYgHwaEcUG"
   },
   "source": [
    "### Adding New Personas\n",
    "\n",
    "We can add new users with `add_persona`, listing the requested user properties when adding them. Try changing the code block below to represent yourself if you like 👇"
   ]
  },
  {
   "cell_type": "code",
   "execution_count": 7,
   "metadata": {
    "id": "TmqvRP7uGMB2"
   },
   "outputs": [],
   "source": [
    "from uuid import uuid4\n",
    "from weaviate.agents.classes import Persona, PersonaInteraction\n",
    "\n",
    "persona_id = uuid4()\n",
    "agent.add_persona(\n",
    "    Persona(\n",
    "        persona_id=persona_id,\n",
    "        properties={\n",
    "            \"favorite_cuisines\": [\"Italian\", \"Thai\"],\n",
    "            \"likes\": [\"chocolate\", \"salmon\", \"pasta\", \"most veggies\"],\n",
    "            \"dislikes\": [\"okra\", \"mushroom\"],\n",
    "        },\n",
    "    )\n",
    ")"
   ]
  },
  {
   "cell_type": "code",
   "execution_count": 13,
   "metadata": {
    "colab": {
     "base_uri": "https://localhost:8080/"
    },
    "id": "SaFKYB-4GZJC",
    "outputId": "f123f3da-00cf-4f61-9e8a-735cab27e270"
   },
   "outputs": [
    {
     "data": {
      "text/plain": [
       "Persona(persona_id=UUID('df987437-4d10-44d6-b613-dfff31f715fb'), properties={'favorite_cuisines': ['Italian', 'Thai'], 'dislikes': ['okra', 'mushroom'], 'allergies': None, 'likes': ['chocolate', 'salmon', 'pasta', 'most veggies']})"
      ]
     },
     "execution_count": 13,
     "metadata": {},
     "output_type": "execute_result"
    }
   ],
   "source": [
    "agent.get_persona(persona_id)\n"
   ]
  },
  {
   "cell_type": "markdown",
   "metadata": {
    "id": "8Cs2sRgXFaPA"
   },
   "source": [
    "### Adding Interactions\n",
    "\n",
    "Once we have at least one persona for our agent, we can start adding interactions for that persona. For example, in this food recommender service, it makes sense to add a personas food reviews.\n",
    "\n",
    "Each interaction can have a weight between -1.0 (negative) and 1.0 positive. So, we can add some reviews for a number or dishes below.\n",
    "\n",
    "It's a good idea to think about what kind of end application may be forwarding these interactions and have a rule around what each weight might represent. For example, let's imagine a recipes website\n",
    "- 1.0: favorite meal  \n",
    "- 0.8: user liked the dish\n",
    "- 0.5: user viewed the recipe page\n",
    "- -0.5: user disliked the dish\n",
    "- -1.0: user absolutely hated the dish 👎"
   ]
  },
  {
   "cell_type": "code",
   "execution_count": 9,
   "metadata": {
    "id": "rOfMj8wAPbFM"
   },
   "outputs": [],
   "source": [
    "from uuid import UUID\n",
    "from weaviate.collections.classes.filters import Filter\n",
    "\n",
    "reviewed_foods = [\n",
    "    \"Coq au Vin\",\n",
    "    \"Chicken Tikka Masala\",\n",
    "    \"Gnocchi alla Sorrentina\",\n",
    "    \"Matcha Ice Cream\",\n",
    "    \"Fiorentina Steak\",\n",
    "    \"Nabe\",\n",
    "    \"Duck Confit\",\n",
    "    \"Pappardelle with Porcini\"\n",
    "]\n",
    "\n",
    "reviews_dict = {\n",
    "    recipe.properties[\"title\"]: recipe\n",
    "    for recipe in recipes_collection.query.fetch_objects(\n",
    "        filters=Filter.by_property(\"title\").contains_any(reviewed_foods), limit=20\n",
    "    ).objects\n",
    "}\n",
    "\n",
    "interactions = [\n",
    "    PersonaInteraction(\n",
    "        persona_id=persona_id, item_id=reviews_dict[\"Coq au Vin\"].uuid, weight=0.8\n",
    "    ),\n",
    "    PersonaInteraction(\n",
    "        persona_id=persona_id, item_id=reviews_dict[\"Chicken Tikka Masala\"].uuid, weight=0.8\n",
    "    ),\n",
    "    PersonaInteraction(\n",
    "        persona_id=persona_id, item_id=reviews_dict[\"Matcha Ice Cream\"].uuid, weight=0.8\n",
    "    ),\n",
    "    PersonaInteraction(\n",
    "        persona_id=persona_id, item_id=reviews_dict[\"Gnocchi alla Sorrentina\"].uuid, weight=0.5\n",
    "    ),\n",
    "    PersonaInteraction(\n",
    "        persona_id=persona_id, item_id=reviews_dict[\"Fiorentina Steak\"].uuid, weight=0.8\n",
    "    ),\n",
    "    PersonaInteraction(\n",
    "        persona_id=persona_id, item_id=reviews_dict[\"Nabe\"].uuid, weight=0.5\n",
    "    ),\n",
    "    PersonaInteraction(\n",
    "        persona_id=persona_id, item_id=reviews_dict[\"Duck Confit\"].uuid, weight=1.0\n",
    "    ),\n",
    "    PersonaInteraction(\n",
    "        persona_id=persona_id, item_id=reviews_dict[\"Pappardelle with Porcini\"].uuid, weight=-1.0\n",
    "    ),\n",
    "\n",
    "]"
   ]
  },
  {
   "cell_type": "code",
   "execution_count": 10,
   "metadata": {
    "id": "AfFRu0ogP9ng"
   },
   "outputs": [],
   "source": [
    "agent.add_interactions(interactions=interactions)"
   ]
  },
  {
   "cell_type": "markdown",
   "metadata": {
    "id": "oGqM48QJGk-7"
   },
   "source": [
    "## Get Recommendations and Rationale\n",
    "\n",
    "Now that we have a persona and some interactions for that persona, we can start getting recommended objects from the agent with `get_objects`. We have two options here: we can set `use_agent_ranking` or not.\n",
    "\n",
    "When we do not use agent ranking, the returned objects are ranked by classic ML clustering, whereas when we do use it, it will go through an additional re-ranking with an LLM and an optioanl `instruction`.\n",
    "\n",
    "\n",
    "When we use agent ranking, we can also see the rationale behind the ranking in `ranking_rationale` as we've done below 👇"
   ]
  },
  {
   "cell_type": "code",
   "execution_count": 11,
   "metadata": {
    "colab": {
     "base_uri": "https://localhost:8080/"
    },
    "id": "QUe7QF2nQJoL",
    "outputId": "455996a8-0135-4e0b-9799-8b80bd2d501d"
   },
   "outputs": [
    {
     "name": "stdout",
     "output_type": "stream",
     "text": [
      "Based on your love for Italian cuisine and positive interactions with dishes like Gnocchi alla Sorrentina and Fiorentina Steak, Italian dishes like Frittata di Zucca e Pancetta and Classic Italian Margherita Pizza are highlighted. Your fondness for Chicken Tikka Masala also brought Indian dishes such as Spicy Indian Tikka Masala forward. Although you enjoyed Coq au Vin, the included mushrooms might not be to your liking, which is reflected in a balanced way within French dishes.\n",
      "*****0*****\n",
      "Frittata di Zucca e Pancetta\n",
      "A fluffy egg omelette with sweet potatoes and pancetta, seasoned with herbs and grated cheese, a beloved dish from the heart of Italy.\n",
      "Italian\n",
      "*****1*****\n",
      "Pizza Margherita\n",
      "A simple yet iconic pizza with San Marzano tomatoes, mozzarella di bufala, fresh basil, and extra-virgin olive oil, encapsulating the Neapolitan pizza tradition.\n",
      "Italian\n",
      "*****2*****\n",
      "Lasagna alla Bolognese\n",
      "Layers of pasta sheets, Bolognese sauce, and béchamel, all baked to golden perfection, embodying the comforting flavors of Emilia-Romagna.\n",
      "Italian\n",
      "*****3*****\n",
      "Lasagna alla Bolognese\n",
      "Layers of flat pasta sheets, rich Bolognese sauce, and béchamel, baked to perfection.\n",
      "Italian\n",
      "*****4*****\n",
      "Spicy Indian Tikka Masala\n",
      "A rich tomato and cream sauce with chunks of chicken, covered in a fiery blend of spices and charred chunks of chicken.\n",
      "Indian\n",
      "*****5*****\n",
      "Classic Italian Margherita Pizza\n",
      "Thin crust pizza topped with San Marzano tomatoes, fresh mozzarella, basil, and extra-virgin olive oil, representing the simplicity of Italian cuisine.\n",
      "Italian\n",
      "*****6*****\n",
      "Chicken Tikka Masala\n",
      "Marinated chicken drumsticks grilled on a spit and then simmered in a spicy tomato sauce with cream, a popular dish in Indian cuisine.\n",
      "Indian\n",
      "*****7*****\n",
      "Butter Chicken\n",
      "A creamy and aromatic tomato sauce with tender chunks of chicken, marinated in a blend of spices and cooked with yogurt and cream, often served with rice or naan bread.\n",
      "Indian\n",
      "*****8*****\n",
      "French Coq au Vin\n",
      "A hearty stew of chicken braised with wine, mushrooms, and garlic, capturing the essence of French country cooking.\n",
      "French\n",
      "*****9*****\n",
      "Sicilian Arancini\n",
      "Deep-fried balls of risotto mixed with cheese and peas, coated with breadcrumbs and Parmesan cheese.\n",
      "Italian\n",
      "*****10*****\n",
      "Ramen\n",
      "A noodle soup dish with Chinese influences, typically containing Chinese-style noodles served in a meat or fish-based broth, often flavored with soy sauce or miso, and uses toppings such as sliced pork, green onions, and nori.\n",
      "Japanese\n",
      "*****11*****\n",
      "Oden\n",
      "A hearty Japanese hotpot dish made with simmered fish cakes, tofu, konnyaku, and vegetables, in a dashi-based broth.\n",
      "Japanese\n",
      "*****12*****\n",
      "Shabu-Shabu\n",
      "A Japanese hot pot dish where thinly sliced meat and vegetables are cooked in boiling water at the table.\n",
      "Japanese\n",
      "*****13*****\n",
      "Tempura\n",
      "A Japanese dish usually made with seafood, vegetables, and sometimes meat, battered and deep-fried until crisp.\n",
      "Japanese\n",
      "*****14*****\n",
      "Oden\n",
      "A Japanese stew containing fish cakes, daikon radish, konnyaku, tofu, and boiled eggs, typically flavored with miso or dashi broth.\n",
      "Japanese\n",
      "*****15*****\n",
      "Tandoori Chicken\n",
      "Marinated in yogurt and spices, then cooked in a tandoor (clay oven), resulting in a tangy and spicy chicken dish.\n",
      "Indian\n",
      "*****16*****\n",
      "Beef Bourguignon\n",
      "A flavorful beef stew cooked slowly in red wine, beef broth, and a bouquet garni, with carrots, onions, and mushrooms, typically served with potatoes or noodles.\n",
      "French\n",
      "*****17*****\n",
      "Pizza Margherita\n",
      "Simple pizza with San Marzano tomatoes, fresh mozzarella, basil, and extra-virgin olive oil, reflecting the colors of the Italian flag.\n",
      "Italian\n",
      "*****18*****\n",
      "Butter Chicken\n",
      "Soft and tender pieces of chicken in a rich and creamy sauce made with butter, tomatoes, and a blend of Indian spices.\n",
      "Indian\n",
      "*****19*****\n",
      "Chicken Biryani\n",
      "A flavorful rice dish cooked with basmati rice, chicken, and a mix of aromatic spices such as cardamom, cinnamon, and cloves, layered with meat and vegetables.\n",
      "Indian\n",
      "*****20*****\n",
      "Milanesa a la Napolitana\n",
      "A breaded cutlet, typically veal, topped with melted cheese and tomato sauce, a popular street food item.\n",
      "Argentinian\n",
      "*****21*****\n",
      "Tempura Udon\n",
      "Thick udon noodles served with crispy tempura shrimp and vegetables, lightly coated in a dashi-based sauce for a delicate taste.\n",
      "Japanese\n",
      "*****22*****\n",
      "Miso Soup\n",
      "A traditional Japanese soup consisting of a stock called dashi into which softened miso paste is mixed, often with pieces of tofu and seaweed.\n",
      "Japanese\n",
      "*****23*****\n",
      "Udon Noodles\n",
      "A type of thick wheat flour noodle common in Japanese cuisine, served hot or cold with a dipping sauce.\n",
      "Japanese\n",
      "*****24*****\n",
      "Pappardelle with Porcini\n",
      "Thick wide ribbons of pasta served with a creamy porcini mushroom sauce and grated Parmesan cheese.\n",
      "Italian\n"
     ]
    }
   ],
   "source": [
    "response = agent.get_objects(persona_id, limit=25, use_agent_ranking=True)\n",
    "\n",
    "print(response.ranking_rationale)\n",
    "for i, obj in enumerate(response.objects):\n",
    "    print(f\"*****{i}*****\")\n",
    "    print(obj.properties[\"title\"])\n",
    "    print(obj.properties[\"description\"])\n",
    "    print(obj.properties[\"labels\"])"
   ]
  },
  {
   "cell_type": "markdown",
   "metadata": {
    "id": "ypmeUzRNGxQE"
   },
   "source": [
    "### Get Recommendations with an Instruction\n",
    "\n",
    "Optionally, you can also provide the agent with an instruction too. This allows the agent LLM to have more context as to what kind of recommendations it could make.\n",
    "\n",
    "It may also make sense to set a higher limit for the initial ranking, and then filter down to a smaller group after the agent ranking as we've done below 👇"
   ]
  },
  {
   "cell_type": "code",
   "execution_count": 12,
   "metadata": {
    "colab": {
     "base_uri": "https://localhost:8080/"
    },
    "id": "aZye2z8IMEWi",
    "outputId": "0483cc0b-f4c7-4dc4-fac7-7ff4ad99c32d"
   },
   "outputs": [
    {
     "name": "stdout",
     "output_type": "stream",
     "text": [
      "As you love Italian cuisine and have a special liking for foods like pasta and salmon, while disliking mushrooms, we've focused on offering you a variety of Italian and other delightful dishes without mushroom content. We've also incorporated a touch of diversity with dishes from other cuisines you enjoy, while carefully avoiding those with ingredients you dislike.\n",
      "*****0*****\n",
      "Chicken Tikka Masala\n",
      "Marinated chicken drumsticks grilled on a spit and then simmered in a spicy tomato sauce with cream, a popular dish in Indian cuisine.\n",
      "Indian\n",
      "*****1*****\n",
      "Pasta alla Norma\n",
      "Pasta served with fried eggplant, tomato sauce, and ricotta salata, a flavorful dish that showcases the vibrant flavors of Sicilian cuisine.\n",
      "Italian\n",
      "*****2*****\n",
      "Classic Italian Margherita Pizza\n",
      "Thin crust pizza topped with San Marzano tomatoes, fresh mozzarella, basil, and extra-virgin olive oil, representing the simplicity of Italian cuisine.\n",
      "Italian\n",
      "*****3*****\n",
      "Pizza Margherita\n",
      "Simple pizza with San Marzano tomatoes, fresh mozzarella, basil, and extra-virgin olive oil, reflecting the colors of the Italian flag.\n",
      "Italian\n",
      "*****4*****\n",
      "Spicy Indian Tikka Masala\n",
      "A rich tomato and cream sauce with chunks of chicken, covered in a fiery blend of spices and charred chunks of chicken.\n",
      "Indian\n",
      "*****5*****\n",
      "Lasagna alla Bolognese\n",
      "Layers of flat pasta sheets, rich Bolognese sauce, and béchamel, baked to perfection.\n",
      "Italian\n",
      "*****6*****\n",
      "Fettuccine Alfredo\n",
      "Creamy pasta dish made with fettuccine pasta tossed in a rich sauce of butter, heavy cream, and Parmesan cheese.\n",
      "Italian\n",
      "*****7*****\n",
      "Sicilian Arancini\n",
      "Deep-fried balls of risotto mixed with cheese and peas, coated with breadcrumbs and Parmesan cheese.\n",
      "Italian\n",
      "*****8*****\n",
      "Frittata di Zucca e Pancetta\n",
      "A fluffy egg omelette with sweet potatoes and pancetta, seasoned with herbs and grated cheese, a beloved dish from the heart of Italy.\n",
      "Italian\n",
      "*****9*****\n",
      "Paneer Tikka\n",
      "Small cubes of paneer marinated in spices and yogurt, then grilled and served in a spicy tomato sauce.\n",
      "Indian\n"
     ]
    }
   ],
   "source": [
    "response = agent.get_objects(persona_id,\n",
    "                             limit=50,\n",
    "                             use_agent_ranking=True,\n",
    "                             instruction=\"\"\"Your task is to recommend a diverse set of dishes to the user\n",
    "                             taking into account their likes and dislikes. It's especially important to avoid their dislikes.\"\"\",\n",
    ")\n",
    "\n",
    "print(response.ranking_rationale)\n",
    "for i, obj in enumerate(response.objects[:10]):\n",
    "    print(f\"*****{i}*****\")\n",
    "    print(obj.properties[\"title\"])\n",
    "    print(obj.properties[\"description\"])\n",
    "    print(obj.properties[\"labels\"])"
   ]
  }
 ],
 "metadata": {
  "colab": {
   "provenance": []
  },
  "kernelspec": {
   "display_name": "Python 3 (ipykernel)",
   "language": "python",
   "name": "python3"
  },
  "language_info": {
   "codemirror_mode": {
    "name": "ipython",
    "version": 3
   },
   "file_extension": ".py",
   "mimetype": "text/x-python",
   "name": "python",
   "nbconvert_exporter": "python",
   "pygments_lexer": "ipython3",
   "version": "3.11.6"
  }
 },
 "nbformat": 4,
 "nbformat_minor": 1
}<|MERGE_RESOLUTION|>--- conflicted
+++ resolved
@@ -1,351 +1,4 @@
 {
-<<<<<<< HEAD
-  "cells": [
-    {
-      "cell_type": "markdown",
-      "metadata": {
-        "id": "RFe3JtuV6G2f"
-      },
-      "source": [
-        "# Build a Weaviate Personalization Agent - Food Recommender\n",
-        "\n",
-        "In this recipe, we will use the new Weaviate `PersonalizationAgent` to fetch personalized objects from a Weaviate collection, in a user personalized way. This new agentic way of retrieving objects is based on a users persona profile and past interactions with your collection.\n",
-        "\n",
-        "> 📚 You can learn more about how to use the `PersonalizationAgent`, in our [\"Introducing the Weaviate Personalization Agent\"](https://weaviate.io/blog/personalization-agent?utm_source=recipe&utm_campaign=agents) blog and [documentation](https://weaviate.io/developers/agents/personalization?utm_source=recipe&utm_campaign=agents).\n",
-        "\n",
-        "To help you get started, we're providing a few demo datasets, available on Hugging Face datasets 🤗:\n",
-        "- [Recipes](https://huggingface.co/datasets/weaviate/agents/viewer/personalization-agent-recipes): A dataset that lists the name, short description and cuisine of a dish.\n",
-        "- [Movies](https://huggingface.co/datasets/weaviate/agents/viewer/personalization-agent-movies): A dataset that lists movies, their ratings, original language etc.\n",
-        "\n",
-        "For this example, we will be using the recipes dataset to create a food recommender service"
-      ]
-    },
-    {
-      "cell_type": "code",
-      "execution_count": null,
-      "metadata": {
-        "id": "F5WOwkxu6EGC"
-      },
-      "outputs": [],
-      "source": [
-        "!pip install 'weaviate-client[agents]' datasets"
-      ]
-    },
-    {
-      "cell_type": "markdown",
-      "metadata": {
-        "id": "IIiKq8EmjyTM"
-      },
-      "source": [
-        "## Setting Up Weaviate & Importing Data\n",
-        "\n",
-        "\n",
-        "To use the Weaviate Personalization Agent, first, create a [Weaviate Cloud](tps://weaviate.io/deployment/serverless?utm_source=recipe&utm_campaign=agents) account👇\n",
-        "1. [Create Serverless Weaviate Cloud account](https://weaviate.io/deployment/serverless?utm_source=recipe&utm_campaign=agents) and setup a free [Sandbox](https://weaviate.io/developers/wcs/manage-clusters/create#sandbox-clusters?utm_source=recipe&utm_campaign=agents)\n",
-        "2. Go to 'Embedding' and enable it, by default, this will make it so that we use `Snowflake/snowflake-arctic-embed-l-v2.0` as the embedding model\n",
-        "3. Take note of the `WEAVIATE_URL` and `WEAVIATE_API_KEY` to connect to your cluster below\n",
-        "\n",
-        "> Info: We recommend using [Weaviate Embeddings](https://weaviate.io/developers/weaviate/model-providers/weaviate?utm_source=recipe&utm_campaign=agents) so you do not have to provide any extra keys for external embedding providers."
-      ]
-    },
-    {
-      "cell_type": "code",
-      "execution_count": null,
-      "metadata": {
-        "colab": {
-          "base_uri": "https://localhost:8080/"
-        },
-        "id": "HtV1_oUH6sGf",
-        "outputId": "cf761833-4ab2-49c8-e488-a6e48e451c72"
-      },
-      "outputs": [],
-      "source": [
-        "import os\n",
-        "\n",
-        "import weaviate\n",
-        "from weaviate.auth import Auth\n",
-        "from getpass import getpass\n",
-        "\n",
-        "if \"WEAVIATE_API_KEY\" not in os.environ:\n",
-        "  os.environ[\"WEAVIATE_API_KEY\"] = getpass(\"Weaviate API Key\")\n",
-        "if \"WEAVIATE_URL\" not in os.environ:\n",
-        "  os.environ[\"WEAVIATE_URL\"] = getpass(\"Weaviate URL\")\n",
-        "\n",
-        "client = weaviate.connect_to_weaviate_cloud(\n",
-        "    cluster_url=os.environ.get(\"WEAVIATE_URL\"),\n",
-        "    auth_credentials=Auth.api_key(os.environ.get(\"WEAVIATE_API_KEY\")),\n",
-        ")"
-      ]
-    },
-    {
-      "cell_type": "markdown",
-      "metadata": {
-        "id": "3-5ycZprDlxz"
-      },
-      "source": [
-        "### Create a New Collection\n",
-        "\n",
-        "Next, we create a new collection in Weaviate called \"Recipes\". For the agentic services in Weaviate, it's a good idea to include descriptions of the properties in your collection. These descriptions can then be used by the agent."
-      ]
-    },
-    {
-      "cell_type": "code",
-      "execution_count": null,
-      "metadata": {
-        "colab": {
-          "base_uri": "https://localhost:8080/"
-        },
-        "id": "8ZffU4ZV7LaJ",
-        "outputId": "1b236c96-cfd5-443a-cfbb-bb545a2a4889"
-      },
-      "outputs": [],
-      "source": [
-        "from weaviate.classes.config import Configure, DataType, Property\n",
-        "\n",
-        "# if client.collections.exists(\"Recipes\"):\n",
-        "#     client.collections.delete(\"Recipes\")\n",
-        "\n",
-        "client.collections.create(\n",
-        "    \"Recipes\",\n",
-        "    description=\"A dataset that lists recipes with titles, desctiptions, and labels indicating cuisine\",\n",
-        "    vectorizer_config=Configure.Vectorizer.text2vec_weaviate(),\n",
-        "    properties=[\n",
-        "        Property(\n",
-        "            name=\"title\", data_type=DataType.TEXT, description=\"title of the recipe\"\n",
-        "        ),\n",
-        "        Property(\n",
-        "            name=\"labels\",\n",
-        "            data_type=DataType.TEXT,\n",
-        "            description=\"the cuisine the recipe belongs to\",\n",
-        "        ),\n",
-        "        Property(\n",
-        "            name=\"description\",\n",
-        "            data_type=DataType.TEXT,\n",
-        "            description=\"short description of the recipe\",\n",
-        "        ),\n",
-        "    ],\n",
-        ")"
-      ]
-    },
-    {
-      "cell_type": "code",
-      "execution_count": null,
-      "metadata": {
-        "colab": {
-          "base_uri": "https://localhost:8080/",
-          "height": 176,
-          "referenced_widgets": [
-            "d3e7651ab9fb4b389d0dd2f3cf409871",
-            "52c9f5ac435a47579dc1f87c98029d39",
-            "2182eadd6f8b4a7fad5ee42e74259704",
-            "8c8ea5a59f374a8ab53cdce6f95195ad",
-            "70335d83d6a94323be4b3353fd4c8de6",
-            "c26286f463b8419d9538064cad825fd3",
-            "ee41d0c950954c628e7efa76b65da9be",
-            "593f42ae4087496d84cc04cc09acb671",
-            "627ec0e7e38340719c2790173412a257",
-            "fc3ef6558d43425f85c93ddc1f2b2050",
-            "6efc144d7cf842b68329f2df9e15c88f"
-          ]
-        },
-        "id": "pyX-I5K3-HQ3",
-        "outputId": "18ed98d3-067f-4cbf-d00d-c820e5d611f8"
-      },
-      "outputs": [],
-      "source": [
-        "from datasets import load_dataset\n",
-        "\n",
-        "dataset = load_dataset(\"weaviate/agents\", \"personalization-agent-recipes\", split=\"train\", streaming=True)\n",
-        "\n",
-        "recipes_collection = client.collections.get(\"Recipes\")\n",
-        "\n",
-        "with recipes_collection.batch.dynamic() as batch:\n",
-        "    for item in dataset:\n",
-        "        batch.add_object(properties=item[\"properties\"])\n"
-      ]
-    },
-    {
-      "cell_type": "markdown",
-      "metadata": {
-        "id": "gnagQwcrEQ44"
-      },
-      "source": [
-        "## Create a Personalization Agent\n",
-        "\n",
-        "Below, we create a `PersonalizationAgent` for the `\"Recipes\"` collection. If an agent for this collection already exists, we can simply connect to it.\n",
-        "\n",
-        "When creating a new `PeresonalizationAgent`, we can also optioanlly define `user_properties`.\n",
-        "\n",
-        "User properties can be anything that may be useful iformation about users that will be added to the agent. In this case, since we are creating a food recommender service, we may ask each persona to be added with ther `favorite_cuisines`, `likes` and `dislikes`."
-      ]
-    },
-    {
-      "cell_type": "code",
-      "execution_count": 6,
-      "metadata": {
-        "id": "UQJvBXFJ_Lnr"
-      },
-      "outputs": [],
-      "source": [
-        "from weaviate.agents.personalization import PersonalizationAgent\n",
-        "\n",
-        "if PersonalizationAgent.exists(client, \"Recipes\"):\n",
-        "  agent = PersonalizationAgent.connect(\n",
-        "          client=client,\n",
-        "          reference_collection=\"Recipes\",\n",
-        "      )\n",
-        "else:\n",
-        "  agent = PersonalizationAgent.create(\n",
-        "          client=client,\n",
-        "          reference_collection=\"Recipes\",\n",
-        "          user_properties={\n",
-        "              \"favorite_cuisines\": DataType.TEXT_ARRAY,\n",
-        "              \"likes\": DataType.TEXT_ARRAY,\n",
-        "              \"dislikes\": DataType.TEXT_ARRAY\n",
-        "          },\n",
-        "      )\n",
-        "\n"
-      ]
-    },
-    {
-      "cell_type": "markdown",
-      "metadata": {
-        "id": "segYgHwaEcUG"
-      },
-      "source": [
-        "### Adding New Personas\n",
-        "\n",
-        "We can add new users with `add_persona`, listing the requested user properties when adding them. Try changing the code block below to represent yourself if you like 👇"
-      ]
-    },
-    {
-      "cell_type": "code",
-      "execution_count": 7,
-      "metadata": {
-        "id": "TmqvRP7uGMB2"
-      },
-      "outputs": [],
-      "source": [
-        "from uuid import uuid4\n",
-        "from weaviate.agents.classes import Persona, PersonaInteraction\n",
-        "\n",
-        "persona_id = uuid4()\n",
-        "agent.add_persona(\n",
-        "    Persona(\n",
-        "        persona_id=persona_id,\n",
-        "        properties={\n",
-        "            \"favorite_cuisines\": [\"Italian\", \"Thai\"],\n",
-        "            \"likes\": [\"chocolate\", \"salmon\", \"pasta\", \"most veggies\"],\n",
-        "            \"dislikes\": [\"okra\", \"mushroom\"],\n",
-        "        },\n",
-        "    )\n",
-        ")"
-      ]
-    },
-    {
-      "cell_type": "code",
-      "execution_count": 13,
-      "metadata": {
-        "colab": {
-          "base_uri": "https://localhost:8080/"
-        },
-        "id": "SaFKYB-4GZJC",
-        "outputId": "f123f3da-00cf-4f61-9e8a-735cab27e270"
-      },
-      "outputs": [
-        {
-          "data": {
-            "text/plain": [
-              "Persona(persona_id=UUID('df987437-4d10-44d6-b613-dfff31f715fb'), properties={'favorite_cuisines': ['Italian', 'Thai'], 'dislikes': ['okra', 'mushroom'], 'allergies': None, 'likes': ['chocolate', 'salmon', 'pasta', 'most veggies']})"
-            ]
-          },
-          "execution_count": 13,
-          "metadata": {},
-          "output_type": "execute_result"
-        }
-      ],
-      "source": [
-        "agent.get_persona(persona_id)\n"
-      ]
-    },
-    {
-      "cell_type": "markdown",
-      "metadata": {
-        "id": "8Cs2sRgXFaPA"
-      },
-      "source": [
-        "### Adding Interactions\n",
-        "\n",
-        "Once we have at least one persona for our agent, we can start adding interactions for that persona. For example, in this food recommender service, it makes sense to add a personas food reviews.\n",
-        "\n",
-        "Each interaction can have a weight between -1.0 (negative) and 1.0 positive. So, we can add some reviews for a number or dishes below.\n",
-        "\n",
-        "It's a good idea to think about what kind of end application may be forwarding these interactions and have a rule around what each weight might represent. For example, let's imagine a recipes website\n",
-        "- 1.0: favorite meal  \n",
-        "- 0.8: user liked the dish\n",
-        "- 0.5: user viewed the recipe page\n",
-        "- -0.5: user disliked the dish\n",
-        "- -1.0: user absolutely hated the dish 👎"
-      ]
-    },
-    {
-      "cell_type": "code",
-      "execution_count": 9,
-      "metadata": {
-        "id": "rOfMj8wAPbFM"
-      },
-      "outputs": [],
-      "source": [
-        "from uuid import UUID\n",
-        "from weaviate.collections.classes.filters import Filter\n",
-        "\n",
-        "reviewed_foods = [\n",
-        "    \"Coq au Vin\",\n",
-        "    \"Chicken Tikka Masala\",\n",
-        "    \"Gnocchi alla Sorrentina\",\n",
-        "    \"Matcha Ice Cream\",\n",
-        "    \"Fiorentina Steak\",\n",
-        "    \"Nabe\",\n",
-        "    \"Duck Confit\",\n",
-        "    \"Pappardelle with Porcini\"\n",
-        "]\n",
-        "\n",
-        "reviews_dict = {\n",
-        "    recipe.properties[\"title\"]: recipe\n",
-        "    for recipe in recipes_collection.query.fetch_objects(\n",
-        "        filters=Filter.by_property(\"title\").contains_any(reviewed_foods), limit=20\n",
-        "    ).objects\n",
-        "}\n",
-        "\n",
-        "interactions = [\n",
-        "    PersonaInteraction(\n",
-        "        persona_id=persona_id, item_id=reviews_dict[\"Coq au Vin\"].uuid, weight=0.8\n",
-        "    ),\n",
-        "    PersonaInteraction(\n",
-        "        persona_id=persona_id, item_id=reviews_dict[\"Chicken Tikka Masala\"].uuid, weight=0.8\n",
-        "    ),\n",
-        "    PersonaInteraction(\n",
-        "        persona_id=persona_id, item_id=reviews_dict[\"Matcha Ice Cream\"].uuid, weight=0.8\n",
-        "    ),\n",
-        "    PersonaInteraction(\n",
-        "        persona_id=persona_id, item_id=reviews_dict[\"Gnocchi alla Sorrentina\"].uuid, weight=0.5\n",
-        "    ),\n",
-        "    PersonaInteraction(\n",
-        "        persona_id=persona_id, item_id=reviews_dict[\"Fiorentina Steak\"].uuid, weight=0.8\n",
-        "    ),\n",
-        "    PersonaInteraction(\n",
-        "        persona_id=persona_id, item_id=reviews_dict[\"Nabe\"].uuid, weight=0.5\n",
-        "    ),\n",
-        "    PersonaInteraction(\n",
-        "        persona_id=persona_id, item_id=reviews_dict[\"Duck Confit\"].uuid, weight=1.0\n",
-        "    ),\n",
-        "    PersonaInteraction(\n",
-        "        persona_id=persona_id, item_id=reviews_dict[\"Pappardelle with Porcini\"].uuid, weight=-1.0\n",
-        "    ),\n",
-        "\n",
-        "]"
-      ]
-=======
  "cells": [
   {
    "cell_type": "markdown",
@@ -432,7 +85,6 @@
    "metadata": {
     "colab": {
      "base_uri": "https://localhost:8080/"
->>>>>>> e8aa4920
     },
     "id": "HtV1_oUH6sGf",
     "outputId": "cf761833-4ab2-49c8-e488-a6e48e451c72"
