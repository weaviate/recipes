# Welcome to Weaviate Recipes 💚

![Weaviate logo](.github/Weaviate.png)

This repository covers end-to-end examples of the various features and integrations with [Weaviate](https://www.weaviate.io).

| Category | Description |
| -------------|---------|
| [Integrations](/integrations)| Notebooks showing you how to use Weaviate plus another technology |
| [Weaviate Features](/weaviate-features) | Notebooks covering vector, hybrid and generative search, reranking, multi-tenancy, and more |
| [Weaviate Services](/weaviate-services/) | Notebooks showing you how to build with Weaviate Services |

## Integrations 🌐
Check out Weaviate's [Integrations Documentation](https://weaviate.io/developers/integrations)!

| Company Category | Companies |
|------------------|-----------|
| Cloud Hyperscalers | Google, AWS, NVIDIA |
| Compute Infrastructure | Modal, Replicate |
<<<<<<< HEAD
| Data Platforms| Databricks, Confluent Cloud, Spark, Unstructured, Firecrawl, Context Data, Aryn, Astronomer, Airbyte, IBM (Docling) |
| LLM and Agent Frameworks | Agno, CrewAI, Composio, DSPy, Dynamiq, LangChain, LlamaIndex, Pydantic, Semantic Kernel, Ollama, Haystack |
=======
| Data Platforms| Databricks, Confluent, Box, Spark, Unstructured, Firecrawl, Context Data, Aryn, Astronomer, Airbyte, IBM (Docling) |
| LLM and Agent Frameworks | Agno, CrewAI, DSPy, LangChain, LlamaIndex, Pydantic, Semantic Kernel, Ollama, Composio, Haystack |
>>>>>>> 36dd4f73
| Operations | Arize, DeepEval, Langtrace, LangWatch, Nomic, Ragas, Weights & Biases |


## Weaviate Features 🔧

| Feature | Description |
|---------|-------------|
| Similarity Search | Use Weaviate's `nearText` operator to run semantic search queries (broken out by model provider) |
| Hybrid Search | Use Weaviate's `hybrid` operator to run hybrid search queries (broken out by model provider) |
| Generative Search | Build a simple RAG workflow using Weaviate's `.generate` (broken out by model provider) |
| Filters | Narrow down your search results by adding filters to your queries |
| Reranking | Add reranking to your pipeline to improve search results (broken out by model provider) |
| Media Search | Use Weaviate's `nearImage` and `nearVideo` operator to search using images and videos |
| Classification | Learn how to use KNN and zero-shot classification |
| Multi-Tenancy | Store tenants on separate shards for complete data isolation |
| Multi-Vector Embeddings | Use Weaviate with powerful ColBERT-style embeddings to improve search results |
| Product Quantization | Compress vector embeddings and reduce the memory footprint using Weaviate's PQ feature |
| Evaluation | Evaluate your search system |

## Weaviate Services 🧰
| Service | Description |
|---------|-------------|
| Agents | Use Weaviate's inherent agents like the `QueryAgent` & `TransformationAgent` |
| Weaviate Embeddings | [Weaviate Embeddings](https://weaviate.io/developers/wcs/embeddings) enables you to generate embeddings directly from a [Weaviate Cloud](https://console.weaviate.cloud/) database instance. | 

## Feedback ❓
Please note this is an ongoing project, and updates will be made frequently. If you have a feature you would like to see, please create a GitHub issue or feel free to contribute one yourself!<|MERGE_RESOLUTION|>--- conflicted
+++ resolved
@@ -17,13 +17,8 @@
 |------------------|-----------|
 | Cloud Hyperscalers | Google, AWS, NVIDIA |
 | Compute Infrastructure | Modal, Replicate |
-<<<<<<< HEAD
-| Data Platforms| Databricks, Confluent Cloud, Spark, Unstructured, Firecrawl, Context Data, Aryn, Astronomer, Airbyte, IBM (Docling) |
 | LLM and Agent Frameworks | Agno, CrewAI, Composio, DSPy, Dynamiq, LangChain, LlamaIndex, Pydantic, Semantic Kernel, Ollama, Haystack |
-=======
 | Data Platforms| Databricks, Confluent, Box, Spark, Unstructured, Firecrawl, Context Data, Aryn, Astronomer, Airbyte, IBM (Docling) |
-| LLM and Agent Frameworks | Agno, CrewAI, DSPy, LangChain, LlamaIndex, Pydantic, Semantic Kernel, Ollama, Composio, Haystack |
->>>>>>> 36dd4f73
 | Operations | Arize, DeepEval, Langtrace, LangWatch, Nomic, Ragas, Weights & Biases |
 
 
